--- conflicted
+++ resolved
@@ -26,10 +26,6 @@
 #include "AstUtils.h"
 #include "AstVisitor.h"
 #include "Global.h"
-<<<<<<< HEAD
-#include "Macro.h"
-=======
->>>>>>> 8a0db0f5
 #include "Util.h"
 #include <algorithm>
 #include <iterator>
@@ -266,23 +262,14 @@
     /* Print SCC graph */
     os << "digraph {" << std::endl;
     /* Print nodes of SCC graph */
-<<<<<<< HEAD
-    for (unsigned scc = 0; scc < getNumberOfSCCs(); scc++) {
-=======
     for (size_t scc = 0; scc < getNumberOfSCCs(); scc++) {
->>>>>>> 8a0db0f5
         os << "\t" << name << "_" << scc << "[label = \"";
         os << join(getInternalRelations(scc), ",\\n",
                 [](std::ostream& out, const AstRelation* rel) { out << rel->getName(); });
         os << "\" ];" << std::endl;
     }
-<<<<<<< HEAD
-    for (unsigned scc = 0; scc < getNumberOfSCCs(); scc++) {
-        for (unsigned succ : getSuccessorSCCs(scc)) {
-=======
     for (size_t scc = 0; scc < getNumberOfSCCs(); scc++) {
         for (auto succ : getSuccessorSCCs(scc)) {
->>>>>>> 8a0db0f5
             os << "\t" << name << "_" << scc << " -> " << name << "_" << succ << ";" << std::endl;
         }
     }
@@ -300,11 +287,7 @@
         // if the index of the current scc is after the end of the ordered partition
         if (it_i >= it_k) {
             // check that the index of all predecessor sccs of are before the index of the current scc
-<<<<<<< HEAD
-            for (unsigned scc : sccGraph->getPredecessorSCCs(*it_i)) {
-=======
             for (auto scc : sccGraph->getPredecessorSCCs(*it_i)) {
->>>>>>> 8a0db0f5
                 if (std::find(permutationOfSCCs.begin(), it_i, scc) == it_i) {
                     // if not, the sort is not a valid topological sort
                     return -1;
@@ -315,11 +298,7 @@
         // as the number of sccs with an index before the current scc
         for (auto it_j = permutationOfSCCs.begin(); it_j != it_i; ++it_j) {
             // having some successor scc with an index after the current scc
-<<<<<<< HEAD
-            for (unsigned scc : sccGraph->getSuccessorSCCs(*it_j)) {
-=======
             for (auto scc : sccGraph->getSuccessorSCCs(*it_j)) {
->>>>>>> 8a0db0f5
                 if (std::find(permutationOfSCCs.begin(), it_i, scc) == it_i) {
                     costOfSCC++;
                 }
@@ -400,11 +379,7 @@
     std::fill(visited.begin(), visited.end(), false);
     // generate topological ordering using forwards algorithm (like Khan's algorithm)
     // for each of the sccs in the graph
-<<<<<<< HEAD
-    for (unsigned scc = 0; scc < sccGraph->getNumberOfSCCs(); ++scc) {
-=======
     for (size_t scc = 0; scc < sccGraph->getNumberOfSCCs(); ++scc) {
->>>>>>> 8a0db0f5
         // if that scc has no predecessors
         if (sccGraph->getPredecessorSCCs(scc).empty()) {
             // put it in the ordering
@@ -420,11 +395,7 @@
 
 void TopologicallySortedSCCGraph::print(std::ostream& os) const {
     os << "--- partial order of strata as list of pairs ---" << std::endl;
-<<<<<<< HEAD
-    for (unsigned sccIndex = 0; sccIndex < sccOrder.size(); sccIndex++) {
-=======
     for (size_t sccIndex = 0; sccIndex < sccOrder.size(); sccIndex++) {
->>>>>>> 8a0db0f5
         const auto& successorSccs = sccGraph->getSuccessorSCCs(sccOrder.at(sccIndex));
         // use a self-loop to indicate that an SCC has no successors or predecessors
         if (successorSccs.empty() && sccGraph->getPredecessorSCCs(sccOrder.at(sccIndex)).empty()) {
@@ -437,11 +408,7 @@
         }
     }
     os << "--- total order with relations of each strata ---" << std::endl;
-<<<<<<< HEAD
-    for (unsigned i = 0; i < sccOrder.size(); i++) {
-=======
     for (size_t i = 0; i < sccOrder.size(); i++) {
->>>>>>> 8a0db0f5
         os << i << ": [";
         os << join(sccGraph->getInternalRelations(sccOrder[i]), ", ",
                 [](std::ostream& out, const AstRelation* rel) { out << rel->getName(); });
@@ -474,11 +441,7 @@
     topsortSCCGraph = translationUnit.getAnalysis<TopologicallySortedSCCGraph>();
     precedenceGraph = translationUnit.getAnalysis<PrecedenceGraph>();
 
-<<<<<<< HEAD
-    unsigned numSCCs = translationUnit.getAnalysis<SCCGraph>()->getNumberOfSCCs();
-=======
     size_t numSCCs = translationUnit.getAnalysis<SCCGraph>()->getNumberOfSCCs();
->>>>>>> 8a0db0f5
     std::vector<std::set<const AstRelation*>> relationExpirySchedule =
             computeRelationExpirySchedule(translationUnit);
 
@@ -512,11 +475,7 @@
         alive[orderedSCC].insert(alive[orderedSCC - 1].begin(), alive[orderedSCC - 1].end());
 
         /* Add predecessors of relations computed in this step */
-<<<<<<< HEAD
-        unsigned scc = topsortSCCGraph->order()[numSCCs - orderedSCC];
-=======
         auto scc = topsortSCCGraph->order()[numSCCs - orderedSCC];
->>>>>>> 8a0db0f5
         for (const AstRelation* r : sccGraph->getInternalRelations(scc)) {
             for (const AstRelation* predecessor : precedenceGraph->graph().predecessors(r)) {
                 alive[orderedSCC].insert(predecessor);
