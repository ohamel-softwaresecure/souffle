/*
 * Souffle - A Datalog Compiler
 * Copyright (c) 2013, 2015, Oracle and/or its affiliates. All rights reserved
 * Licensed under the Universal Permissive License v 1.0 as shown at:
 * - https://opensource.org/licenses/UPL
 * - <souffle root>/licenses/SOUFFLE-UPL.txt
 */

/************************************************************************
 *
 * @file parser.yy
 *
 * @brief Parser for Datalog
 *
 ***********************************************************************/
%skeleton "lalr1.cc"
%require "3.0.2"

%defines
%define parser_class_name {parser}
%define api.token.constructor
%define api.value.type variant
%define parse.assert
%define api.location.type {SrcLocation}

%locations

%define parse.trace
%define parse.error verbose

/* -- Dependencies -- */
%code requires {
    #include "AstArgument.h"
    #include "AstClause.h"
    #include "AstComponent.h"
    #include "AstFunctorDeclaration.h"
    #include "AstIO.h"
    #include "AstNode.h"
    #include "AstPragma.h"
    #include "AstProgram.h"
    #include "AstTypes.h"
    #include "BinaryConstraintOps.h"
    #include "FunctorOps.h"
    #include "AstParserUtils.h"

    using namespace souffle;

    namespace souffle {
        class ParserDriver;
    }

    using yyscan_t = void*;

    #define YY_NULLPTR nullptr

    /* Macro to update locations as parsing proceeds */
    #define YYLLOC_DEFAULT(Cur, Rhs, N)                         \
    do {                                                        \
        if (N) {                                                \
            (Cur).start         = YYRHSLOC(Rhs, 1).start;       \
            (Cur).end           = YYRHSLOC(Rhs, N).end;         \
            (Cur).filename      = YYRHSLOC(Rhs, N).filename;    \
        } else {                                                \
            (Cur).start         = YYRHSLOC(Rhs, 0).end;         \
            (Cur).end           = YYRHSLOC(Rhs, 0).end;         \
            (Cur).filename      = YYRHSLOC(Rhs, 0).filename;    \
        }                                                       \
    } while (0)
}

%code {
    #include "ParserDriver.h"
}

%param { ParserDriver &driver }
%param { yyscan_t yyscanner }

/* -- Tokens -- */
%token END 0                     "end of file"
%token <std::string> STRING      "symbol"
%token <std::string> IDENT       "identifier"
%token <AstDomain> NUMBER        "number"
%token <std::string> RELOP       "relational operator"
%token PRAGMA                    "pragma directive"
%token OUTPUT_QUALIFIER          "relation qualifier output"
%token INPUT_QUALIFIER           "relation qualifier input"
%token PRINTSIZE_QUALIFIER       "relation qualifier printsize"
%token BRIE_QUALIFIER            "BRIE datastructure qualifier"
%token BTREE_QUALIFIER           "BTREE datastructure qualifier"
%token EQREL_QUALIFIER           "equivalence relation qualifier"
%token OVERRIDABLE_QUALIFIER     "relation qualifier overidable"
%token INLINE_QUALIFIER          "relation qualifier inline"
%token TMATCH                    "match predicate"
%token TCONTAINS                 "checks whether substring is contained in a string"
%token CAT                       "concatenation of two strings"
%token ORD                       "ordinal number of a string"
%token STRLEN                    "length of a string"
%token SUBSTR                    "sub-string of a string"
%token MIN                       "min aggregator"
%token MAX                       "max aggregator"
%token COUNT                     "count aggregator"
%token SUM                       "sum aggregator"
%token TRUE                      "true literal constraint"
%token FALSE                     "false literal constraint"
%token STRICT                    "strict marker"
%token PLAN                      "plan keyword"
%token IF                        ":-"
%token DECL                      "relation declaration"
%token FUNCTOR                   "functor declaration"
%token INPUT_DECL                "input directives declaration"
%token OUTPUT_DECL               "output directives declaration"
%token PRINTSIZE_DECL            "printsize directives declaration"
%token OVERRIDE                  "override rules of super-component"
%token TYPE                      "type declaration"
%token COMPONENT                 "component declaration"
%token INSTANTIATE               "component instantiation"
%token NUMBER_TYPE               "numeric type declaration"
%token SYMBOL_TYPE               "symbolic type declaration"
%token TONUMBER                  "convert string to number"
%token TOSTRING                  "convert number to string"
%token AS                        "type cast"
%token AT                        "@"
%token NIL                       "nil reference"
%token PIPE                      "|"
%token LBRACKET                  "["
%token RBRACKET                  "]"
%token UNDERSCORE                "_"
%token DOLLAR                    "$"
%token PLUS                      "+"
%token MINUS                     "-"
%token EXCLAMATION               "!"
%token LPAREN                    "("
%token RPAREN                    ")"
%token COMMA                     ","
%token COLON                     ":"
%token DOUBLECOLON               "::"
%token SEMICOLON                 ";"
%token DOT                       "."
%token EQUALS                    "="
%token STAR                      "*"
%token SLASH                     "/"
%token CARET                     "^"
%token PERCENT                   "%"
%token LBRACE                    "{"
%token RBRACE                    "}"
%token LT                        "<"
%token GT                        ">"
%token BW_AND                    "band"
%token BW_OR                     "bor"
%token BW_XOR                    "bxor"
%token BW_NOT                    "bnot"
%token L_AND                     "land"
%token L_OR                      "lor"
%token L_NOT                     "lnot"

/* -- Non-Terminal Types -- */
%type <std::vector<std::string>>        identifier
%type <AstType *>                       type
%type <AstRecordType *>                 non_empty_record_type_list
%type <AstUnionType *>                  union_type_list
%type <std::vector<AstRelation *>>      relation_decl relation_list
%type <AstFunctorDeclaration *>         functor_decl
%type <std::string>                     non_empty_functor_arg_type_list functor_type
%type <std::vector<AstTypeIdentifier>>  type_params type_param_list
%type <AstArgument *>                   arg
%type <AstConstraint *>                 constraint
%type <std::vector<AstArgument *>>      non_empty_arg_list
%type <AstAtom *>                       atom
%type <RuleBody *>                      body conjunction disjunction term
%type <std::vector<AstAtom *>>          head
%type <AstClause *>                     fact
%type <std::vector<AstClause *>>        rule rule_def
%type <AstExecutionPlan *>              exec_plan exec_plan_list
%type <AstExecutionOrder *>             exec_order_list non_empty_exec_order_list
%type <AstComponentType *>              comp_type
%type <AstComponentInit *>              comp_init
%type <AstComponent *>                  component component_body component_head
%type <AstPragma *>                     pragma
%type <std::vector<AstIO *>>            io_directive_list
%type <std::vector<AstIO *>>            io_relation_list
%type <std::vector<AstAttribute *>>     non_empty_attributes
%type <uint32_t>                        qualifiers
%type <std::string>                     kvp_value
%type <std::vector<AstLoad *>>          load_head
%type <std::vector<AstStore *>>         store_head
%type <std::vector<std::pair<std::string, std::string>>>    non_empty_key_value_pairs

/* -- Operator precedence -- */
%left L_OR
%left L_AND
%left BW_OR
%left BW_XOR
%left BW_AND
%left PLUS MINUS
%left STAR SLASH PERCENT
%precedence NEG BW_NOT L_NOT
%right CARET

/* -- Grammar -- */
%%

%start program;

/* Program */
program
  : unit
  ;

/* Top-level statement */
unit
  : unit type {
        driver.addType(std::unique_ptr<AstType>($type));
    }
  | unit functor_decl {
        driver.addFunctorDeclaration(std::unique_ptr<AstFunctorDeclaration>($functor_decl));
    }
  | unit relation_decl {
        for (auto* cur : $relation_decl) {
            driver.addRelation(std::unique_ptr<AstRelation>(cur));
        }
    }
  | unit load_head {
        for (auto* cur : $load_head) {
            driver.addLoad(std::unique_ptr<AstLoad>(cur));
        }
    }
  | unit store_head {
        for (auto* cur : $store_head) {
            driver.addStore(std::unique_ptr<AstStore>(cur));
        }
    }
  | unit fact {
        driver.addClause(std::unique_ptr<AstClause>($fact));
    }
  | unit rule {
        for (auto* cur : $rule) {
            driver.addClause(std::unique_ptr<AstClause>(cur));
        }
    }
  | unit component {
        driver.addComponent(std::unique_ptr<AstComponent>($component));
    }
  | unit comp_init {
        driver.addInstantiation(std::unique_ptr<AstComponentInit>($comp_init));
    }
  | unit pragma {
        driver.addPragma(std::unique_ptr<AstPragma>($pragma));
    }
  | %empty {
    }
  ;

/**
 * Identifiers
 */

identifier
  : IDENT {
        $$.push_back($IDENT);
    }
    /* TODO (azreika): in next version: DOT -> DOUBLECOLON */
  | identifier[curr_identifier] DOT IDENT {
        $$ = $curr_identifier;
        $$.push_back($IDENT);
    }
  ;

/**
 * Types
 */

/* Type declarations */
type
  : NUMBER_TYPE IDENT {
        $$ = new AstPrimitiveType($IDENT, true);
        $$->setSrcLoc(@$);
    }
  | SYMBOL_TYPE IDENT {
        $$ = new AstPrimitiveType($IDENT, false);
        $$->setSrcLoc(@$);
    }
  | TYPE IDENT {
        $$ = new AstPrimitiveType($IDENT);
        $$->setSrcLoc(@$);
    }
  | TYPE IDENT EQUALS union_type_list {
        $$ = $union_type_list;
        $$->setName($IDENT);
        $$->setSrcLoc(@$);
    }
  | TYPE IDENT EQUALS LBRACKET RBRACKET {
        $$ = new AstRecordType();
        $$->setName($IDENT);
        $$->setSrcLoc(@$);
    }
  | TYPE IDENT EQUALS LBRACKET non_empty_record_type_list RBRACKET {
        $$ = $non_empty_record_type_list;
        $$->setName($IDENT);
        $$->setSrcLoc(@$);
    }
  ;

/* Record type argument declarations */
non_empty_record_type_list
  : IDENT COLON identifier {
        $$ = new AstRecordType();
        $$->add($IDENT, $identifier);
        $$->setSrcLoc(@$);
    }
  | non_empty_record_type_list[curr_record] COMMA IDENT COLON identifier {
        $$ = $curr_record;
        $$->add($IDENT, $identifier);
    }
  ;

/* Union type argument declarations */
union_type_list
  : IDENT {
        $$ = new AstUnionType();
        $$->add($IDENT);
    }
  | union_type_list[curr_union] PIPE IDENT {
        $$ = $curr_union;
        $$->add($IDENT);
    }
  ;

/**
 * Relations
 */

/* Relation declaration */
relation_decl
  : DECL relation_list LPAREN RPAREN qualifiers {
        for (auto* rel : $relation_list) {
            rel->setQualifier($qualifiers);
        }

        $$ = $relation_list;
    }
  | DECL relation_list LPAREN non_empty_attributes RPAREN qualifiers {
        for (auto* rel : $relation_list) {
            rel->setQualifier($qualifiers);
            for (auto* attr : $non_empty_attributes) {
                rel->addAttribute(std::unique_ptr<AstAttribute>(attr->clone()));
            }
        }

        for (auto* attr : $non_empty_attributes) {
            delete attr;
        }

        $$ = $relation_list;
    }
  ;

/* List of relation names to declare */
relation_list
  : IDENT {
        auto* rel = new AstRelation();
        rel->setName($IDENT);
        rel->setSrcLoc(@$);

        $$.push_back(rel);
    }
  | relation_list[curr_list] COMMA IDENT {
        auto* rel = new AstRelation();
        rel->setName($IDENT);
        rel->setSrcLoc(@IDENT);

        $$ = $curr_list;
        $$.push_back(rel);
    }
  ;

/* Attribute definition of a relation */
non_empty_attributes
  : IDENT COLON identifier {
        auto attr = new AstAttribute($IDENT, $identifier);
        attr->setSrcLoc(@identifier);

        $$.push_back(attr);
    }
  | non_empty_attributes[curr_list] COMMA IDENT COLON identifier {
        auto attr = new AstAttribute($IDENT, $identifier);
        attr->setSrcLoc(@identifier);

        $$ = $curr_list;
        $$.push_back(attr);
    }
  ;

/* Relation qualifiers */
qualifiers
  : qualifiers OUTPUT_QUALIFIER {
        if($1 & OUTPUT_RELATION)
            driver.error(@2, "output qualifier already set");
        $$ = $1 | OUTPUT_RELATION;
    }
  | qualifiers INPUT_QUALIFIER {
        if($1 & INPUT_RELATION)
            driver.error(@2, "input qualifier already set");
        $$ = $1 | INPUT_RELATION;
    }
  | qualifiers PRINTSIZE_QUALIFIER {
        if($1 & PRINTSIZE_RELATION)
            driver.error(@2, "printsize qualifier already set");
        $$ = $1 | PRINTSIZE_RELATION;
    }
  | qualifiers OVERRIDABLE_QUALIFIER {
        if($1 & OVERRIDABLE_RELATION)
            driver.error(@2, "overridable qualifier already set");
        $$ = $1 | OVERRIDABLE_RELATION;
    }
  | qualifiers INLINE_QUALIFIER {
        if($1 & INLINE_RELATION)
            driver.error(@2, "inline qualifier already set");
        $$ = $1 | INLINE_RELATION;
    }
  | qualifiers BRIE_QUALIFIER {
        if($1 & (BRIE_RELATION|BTREE_RELATION|EQREL_RELATION))
            driver.error(@2, "btree/brie/eqrel qualifier already set");
        $$ = $1 | BRIE_RELATION;
    }
  | qualifiers BTREE_QUALIFIER {
        if($1 & (BRIE_RELATION|BTREE_RELATION|EQREL_RELATION))
            driver.error(@2, "btree/brie/eqrel qualifier already set");
        $$ = $1 | BTREE_RELATION;
    }
  | qualifiers EQREL_QUALIFIER {
        if($1 & (BRIE_RELATION|BTREE_RELATION|EQREL_RELATION))
            driver.error(@2, "btree/brie/eqrel qualifier already set");
        $$ = $1 | EQREL_RELATION;
    }
  | %empty {
        $$ = 0;
    }
  ;

/**
 * Datalog Rule Structure
 */

/* Fact */
fact
  : atom DOT {
        $$ = new AstClause();
        $$->setHead(std::unique_ptr<AstAtom>($atom));
        $$->setSrcLoc(@$);
    }
  ;

/* Rule */
rule
  : rule_def {
        $$ = $rule_def;
    }
  | rule[nested_rule] STRICT {
        $$ = $nested_rule;
        for (auto* rule : $$) {
            rule->setFixedExecutionPlan();
        }
    }
  | rule[nested_rule] exec_plan {
        $$ = $nested_rule;
        for (auto* rule : $$) {
            rule->setExecutionPlan(std::unique_ptr<AstExecutionPlan>($exec_plan->clone()));
        }
        delete $exec_plan;
    }
  ;

/* Rule definition */
rule_def
  : head IF body DOT {
        auto heads = $head;
        auto bodies = $body->toClauseBodies();

        bool generated = heads.size() != 1 || bodies.size() != 1;

        for (const auto* head : heads) {
            for (const auto* body : bodies) {
                AstClause* cur = body->clone();
                cur->setHead(std::unique_ptr<AstAtom>(head->clone()));
                cur->setSrcLoc(@$);
                cur->setGenerated(generated);
                $$.push_back(cur);
            }
        }

        for (auto* head : heads) {
            delete head;
        }

        for (auto* body : bodies) {
            delete body;
        }
    }
  ;

/* Rule head */
head
  : atom {
        $$.push_back($atom);
    }
  | head[curr_head] COMMA atom {
        $$ = $curr_head;
        $$.push_back($atom);
    }
  ;

/* Rule body */
body
  : disjunction {
        $$ = $disjunction;
    }
  ;

/* Rule body disjunction */
disjunction
  : conjunction {
        $$ = $conjunction;
    }
  | disjunction[curr_disjunction] SEMICOLON conjunction {
        $$ = $curr_disjunction;
        $$->disjunct(std::move(*$conjunction));
    }
  ;

/* Rule body conjunction */
conjunction
  : term {
        $$ = $term;
    }
  | conjunction[curr_conjunction] COMMA term {
        $$ = $curr_conjunction;
        $$->conjunct(std::move(*$term));
    }
  ;

/* Rule execution plan */
exec_plan
  : PLAN exec_plan_list {
        $$ = $exec_plan_list;
    }
  ;

/* Rule execution plan list */
exec_plan_list
  : NUMBER COLON LPAREN exec_order_list RPAREN {
        $exec_order_list->setSrcLoc(@LPAREN);
        $$ = new AstExecutionPlan();
        $$->setOrderFor($NUMBER, std::unique_ptr<AstExecutionOrder>($exec_order_list));
    }
  | exec_plan_list[curr_list] COMMA NUMBER COLON LPAREN exec_order_list RPAREN {
        $exec_order_list->setSrcLoc(@LPAREN);
        $$ = $curr_list;
        $$->setOrderFor($NUMBER, std::unique_ptr<AstExecutionOrder>($exec_order_list));
    }
  ;

/* Rule execution order */
exec_order_list
  : non_empty_exec_order_list {
        $$ = $non_empty_exec_order_list;
    }
  | %empty {
        $$ = new AstExecutionOrder();
    }
  ;
non_empty_exec_order_list
  : NUMBER {
        $$ = new AstExecutionOrder();
        $$->appendAtomIndex($NUMBER);
    }
  | non_empty_exec_order_list[curr_list] COMMA NUMBER {
        $$ = $curr_list;
        $$->appendAtomIndex($NUMBER);
    }
  ;

/**
 * Terms in Rule Bodies
 */

/* Rule body term */
term
  : atom {
        $$ = new RuleBody(RuleBody::atom($atom));
    }
  | constraint {
        $$ = new RuleBody(RuleBody::constraint($constraint));
    }
  | EXCLAMATION term[nested_term] {
        $$ = $nested_term;
        $$->negate();
    }
  | LPAREN disjunction RPAREN {
        $$ = $disjunction;
    }
  ;

/* Rule body atom */
atom
  : identifier LPAREN non_empty_arg_list RPAREN {
        $$ = new AstAtom();
        for (auto* arg : $non_empty_arg_list) {
            $$->addArgument(std::unique_ptr<AstArgument>(arg));
        }
        $$->setName($identifier);
        $$->setSrcLoc(@$);
    }
  | identifier LPAREN RPAREN {
        $$ = new AstAtom();
        $$->setName($identifier);
        $$->setSrcLoc(@$);
    }
  ;

/* Rule literal constraints */
constraint
    /* binary infix constraints */
  : arg[left] RELOP arg[right] {
        $$ = new AstBinaryConstraint($RELOP,
                std::unique_ptr<AstArgument>($left),
                std::unique_ptr<AstArgument>($right));
        $$->setSrcLoc(@$);
    }
  | arg[left] LT arg[right] {
        $$ = new AstBinaryConstraint(BinaryConstraintOp::LT,
                std::unique_ptr<AstArgument>($left),
                std::unique_ptr<AstArgument>($right));
        $$->setSrcLoc(@$);
    }
  | arg[left] GT arg[right] {
        $$ = new AstBinaryConstraint(BinaryConstraintOp::GT,
                std::unique_ptr<AstArgument>($left),
                std::unique_ptr<AstArgument>($right));
        $$->setSrcLoc(@$);
    }
  | arg[left] EQUALS arg[right] {
        $$ = new AstBinaryConstraint(BinaryConstraintOp::EQ,
                std::unique_ptr<AstArgument>($left),
                std::unique_ptr<AstArgument>($right));
        $$->setSrcLoc(@$);
    }

    /* binary prefix constraints */
  | TMATCH LPAREN arg[left] COMMA arg[right] RPAREN {
        $$ = new AstBinaryConstraint(BinaryConstraintOp::MATCH,
                std::unique_ptr<AstArgument>($left),
                std::unique_ptr<AstArgument>($right));
        $$->setSrcLoc(@$);
    }
  | TCONTAINS LPAREN arg[left] COMMA arg[right] RPAREN {
        $$ = new AstBinaryConstraint(BinaryConstraintOp::CONTAINS,
                std::unique_ptr<AstArgument>($left),
                std::unique_ptr<AstArgument>($right));
        $$->setSrcLoc(@$);
    }

    /* zero-arity constraints */
  | TRUE {
        $$ = new AstBooleanConstraint(true);
        $$->setSrcLoc(@$);
    }
  | FALSE {
        $$ = new AstBooleanConstraint(false);
        $$->setSrcLoc(@$);
    }
  ;

/* Argument list */
non_empty_arg_list
  : arg {
        $$.push_back($arg);
    }
  | non_empty_arg_list[curr_arg_list] COMMA arg {
        $$ = $curr_arg_list;
        $$.push_back($arg);
    }
  ;

/* Atom argument */
arg
  : STRING {
        $$ = new AstStringConstant(driver.getSymbolTable(), $STRING);
        $$->setSrcLoc(@$);
    }
  | NUMBER {
        $$ = new AstNumberConstant($NUMBER);
        $$->setSrcLoc(@$);
    }
  | UNDERSCORE {
        $$ = new AstUnnamedVariable();
        $$->setSrcLoc(@$);
    }
  | DOLLAR {
        $$ = new AstCounter();
        $$->setSrcLoc(@$);
    }
  | IDENT {
        $$ = new AstVariable($IDENT);
        $$->setSrcLoc(@$);
    }
  | LPAREN arg[nested_arg] RPAREN {
        $$ = $nested_arg;
    }

    /* type-cast */
  | AS LPAREN arg[nested_arg] COMMA identifier RPAREN {
        $$ = new AstTypeCast(std::unique_ptr<AstArgument>($nested_arg), $identifier);
        $$->setSrcLoc(@$);
    }

    /* record constructor */
  | NIL {
        $$ = new AstNullConstant();
        $$->setSrcLoc(@$);
    }
  /* TODO (azreika): in next version: prepend records with identifiers */
  | LBRACKET RBRACKET {
        $$ = new AstRecordInit();
        $$->setSrcLoc(@$);
    }
  | LBRACKET non_empty_arg_list RBRACKET {
        auto record = new AstRecordInit();
        for (auto* arg : $non_empty_arg_list) {
            record->add(std::unique_ptr<AstArgument>(arg));
        }
        $$ = record;
        $$->setSrcLoc(@$);
    }

    /* user-defined functor */
  | AT IDENT LPAREN RPAREN {
        auto functor = new AstUserDefinedFunctor();
        functor->setName($IDENT);
        $$ = functor;
        $$->setSrcLoc(@$);
    }
  | AT IDENT LPAREN non_empty_arg_list RPAREN {
        auto functor = new AstUserDefinedFunctor();
        functor->setName($IDENT);
        for (auto* arg : $non_empty_arg_list) {
            functor->add(std::unique_ptr<AstArgument>(arg));
        }
        $$ = functor;
        $$->setSrcLoc(@$);
    }

    /* -- intrinsic functor -- */
    /* unary functors */
  | MINUS arg[nested_arg] %prec NEG {
        if (const AstNumberConstant* original = dynamic_cast<const AstNumberConstant*>($nested_arg)) {
            $$ = new AstNumberConstant(-1 * original->getIndex());
            $$->setSrcLoc(@nested_arg);
        } else {
            $$ = new AstIntrinsicFunctor(FunctorOp::NEG,
                std::unique_ptr<AstArgument>($nested_arg));
            $$->setSrcLoc(@$);
        }
    }
  | BW_NOT arg[nested_arg] {
        $$ = new AstIntrinsicFunctor(FunctorOp::BNOT,
                std::unique_ptr<AstArgument>($nested_arg));
        $$->setSrcLoc(@$);
    }
  | L_NOT arg [nested_arg] {
        $$ = new AstIntrinsicFunctor(FunctorOp::LNOT,
                std::unique_ptr<AstArgument>($nested_arg));
        $$->setSrcLoc(@$);
    }
  | ORD LPAREN arg[nested_arg] RPAREN {
        $$ = new AstIntrinsicFunctor(FunctorOp::ORD,
                std::unique_ptr<AstArgument>($nested_arg));
        $$->setSrcLoc(@$);
    }
  | STRLEN LPAREN arg[nested_arg] RPAREN {
        $$ = new AstIntrinsicFunctor(FunctorOp::STRLEN,
                std::unique_ptr<AstArgument>($nested_arg));
        $$->setSrcLoc(@$);
    }
  | TONUMBER LPAREN arg[nested_arg] RPAREN {
        $$ = new AstIntrinsicFunctor(FunctorOp::TONUMBER,
                std::unique_ptr<AstArgument>($nested_arg));
        $$->setSrcLoc(@$);
    }
  | TOSTRING LPAREN arg[nested_arg] RPAREN {
        $$ = new AstIntrinsicFunctor(FunctorOp::TOSTRING,
                std::unique_ptr<AstArgument>($nested_arg));
        $$->setSrcLoc(@$);
    }
<<<<<<< HEAD
  | MAX LPAREN arg COMMA non_empty_arg_list RPAREN {
        std::vector<std::unique_ptr<AstArgument>> args;
        args.emplace_back($3);
        for (auto* arg : $5->getArguments()) {
            args.emplace_back(arg->clone());
        }
        delete $5;
        $$ = new AstIntrinsicFunctor(FunctorOp::MAX, std::move(args));
        $$->setSrcLoc(@$);
    }
  | MIN LPAREN arg COMMA non_empty_arg_list RPAREN {
        std::vector<std::unique_ptr<AstArgument>> args;
        args.emplace_back($3);
        for (auto* arg : $5->getArguments()) {
            args.emplace_back(arg->clone());
        }
        delete $5;
        $$ = new AstIntrinsicFunctor(FunctorOp::MIN, std::move(args));
        $$->setSrcLoc(@$);
    }
  | CAT LPAREN arg COMMA non_empty_arg_list RPAREN {
        std::vector<std::unique_ptr<AstArgument>> args;
        args.emplace_back($3);
        for (auto* arg : $5->getArguments()) {
            args.emplace_back(arg->clone());
        }
        delete $5;
        $$ = new AstIntrinsicFunctor(FunctorOp::CAT, std::move(args));
=======

    /* binary infix functors */
  | arg[left] PLUS arg[right] {
        $$ = new AstIntrinsicFunctor(FunctorOp::ADD,
                std::unique_ptr<AstArgument>($left),
                std::unique_ptr<AstArgument>($right));
        $$->setSrcLoc(@$);
    }
  | arg[left] MINUS arg[right] {
        $$ = new AstIntrinsicFunctor(FunctorOp::SUB,
                std::unique_ptr<AstArgument>($left),
                std::unique_ptr<AstArgument>($right));
        $$->setSrcLoc(@$);
    }
  | arg[left] STAR arg[right] {
        $$ = new AstIntrinsicFunctor(FunctorOp::MUL,
                std::unique_ptr<AstArgument>($left),
                std::unique_ptr<AstArgument>($right));
>>>>>>> 0c457e70
        $$->setSrcLoc(@$);
    }
  | arg[left] SLASH arg[right] {
        $$ = new AstIntrinsicFunctor(FunctorOp::DIV,
                std::unique_ptr<AstArgument>($left),
                std::unique_ptr<AstArgument>($right));
        $$->setSrcLoc(@$);
    }
  | arg[left] PERCENT arg[right] {
        $$ = new AstIntrinsicFunctor(FunctorOp::MOD,
                std::unique_ptr<AstArgument>($left),
                std::unique_ptr<AstArgument>($right));
        $$->setSrcLoc(@$);
    }
  | arg[left] CARET arg[right] {
        $$ = new AstIntrinsicFunctor(FunctorOp::EXP,
                std::unique_ptr<AstArgument>($left),
                std::unique_ptr<AstArgument>($right));
        $$->setSrcLoc(@$);
    }
  | arg[left] BW_OR arg[right] {
        $$ = new AstIntrinsicFunctor(FunctorOp::BOR,
                std::unique_ptr<AstArgument>($left),
                std::unique_ptr<AstArgument>($right));
        $$->setSrcLoc(@$);
    }
  | arg[left] BW_XOR arg[right] {
        $$ = new AstIntrinsicFunctor(FunctorOp::BXOR,
                std::unique_ptr<AstArgument>($left),
                std::unique_ptr<AstArgument>($right));
        $$->setSrcLoc(@$);
    }
  | arg[left] BW_AND arg[right] {
        $$ = new AstIntrinsicFunctor(FunctorOp::BAND,
                std::unique_ptr<AstArgument>($left),
                std::unique_ptr<AstArgument>($right));
        $$->setSrcLoc(@$);
    }
  | arg[left] L_OR arg[right] {
        $$ = new AstIntrinsicFunctor(FunctorOp::LOR,
                std::unique_ptr<AstArgument>($left),
                std::unique_ptr<AstArgument>($right));
        $$->setSrcLoc(@$);
    }
  | arg[left] L_AND arg[right] {
        $$ = new AstIntrinsicFunctor(FunctorOp::LAND,
                std::unique_ptr<AstArgument>($left),
                std::unique_ptr<AstArgument>($right));
        $$->setSrcLoc(@$);
    }

    /* binary prefix functors */
  | MIN LPAREN arg[left] COMMA arg[right] RPAREN {
        $$ = new AstIntrinsicFunctor(FunctorOp::MIN,
                std::unique_ptr<AstArgument>($left),
                std::unique_ptr<AstArgument>($right));
        $$->setSrcLoc(@$);
    }
  | MAX LPAREN arg[left] COMMA arg[right] RPAREN {
        $$ = new AstIntrinsicFunctor(FunctorOp::MAX,
                std::unique_ptr<AstArgument>($left),
                std::unique_ptr<AstArgument>($right));
        $$->setSrcLoc(@$);
    }
  | CAT LPAREN arg[left] COMMA arg[right] RPAREN {
        $$ = new AstIntrinsicFunctor(FunctorOp::CAT,
                std::unique_ptr<AstArgument>($left),
                std::unique_ptr<AstArgument>($right));
        $$->setSrcLoc(@$);
    }

    /* ternary functors */
  | SUBSTR LPAREN arg[first] COMMA arg[second] COMMA arg[third] RPAREN {
        $$ = new AstIntrinsicFunctor(FunctorOp::SUBSTR,
                std::unique_ptr<AstArgument>($first),
                std::unique_ptr<AstArgument>($second),
                std::unique_ptr<AstArgument>($third));
        $$->setSrcLoc(@$);
    }

    /* -- aggregators -- */
  | COUNT COLON atom {
        auto aggr = new AstAggregator(AstAggregator::count);
        aggr->addBodyLiteral(std::unique_ptr<AstLiteral>($atom));
        $$ = aggr;
        $$->setSrcLoc(@$);
    }
  | COUNT COLON LBRACE body RBRACE {
        auto aggr = new AstAggregator(AstAggregator::count);

        auto bodies = $body->toClauseBodies();
        if (bodies.size() != 1) {
            std::cerr << "ERROR: currently not supporting non-conjunctive aggregation clauses!";
            exit(1);
        }

        for (auto& cur : bodies[0]->getBodyLiterals()) {
            aggr->addBodyLiteral(std::unique_ptr<AstLiteral>(cur));
        }

        $$ = aggr;
        $$->setSrcLoc(@$);
    }

  | SUM arg[target_expr] COLON atom {
        auto aggr = new AstAggregator(AstAggregator::sum);
        aggr->setTargetExpression(std::unique_ptr<AstArgument>($target_expr));
        aggr->addBodyLiteral(std::unique_ptr<AstLiteral>($atom));
        $$ = aggr;
        $$->setSrcLoc(@$);
    }
  | SUM arg[target_expr] COLON LBRACE body RBRACE {
        auto aggr = new AstAggregator(AstAggregator::sum);
        aggr->setTargetExpression(std::unique_ptr<AstArgument>($target_expr));

        auto bodies = $body->toClauseBodies();
        if (bodies.size() != 1) {
            std::cerr << "ERROR: currently not supporting non-conjunctive aggregation clauses!";
            exit(1);
        }

        for (auto& cur : bodies[0]->getBodyLiterals()) {
            aggr->addBodyLiteral(std::unique_ptr<AstLiteral>(cur));
        }

        $$ = aggr;
        $$->setSrcLoc(@$);
    }

  | MIN arg[target_expr] COLON atom {
        auto aggr = new AstAggregator(AstAggregator::min);
        aggr->setTargetExpression(std::unique_ptr<AstArgument>($target_expr));
        aggr->addBodyLiteral(std::unique_ptr<AstLiteral>($atom));
        $$ = aggr;
        $$->setSrcLoc(@$);
    }
  | MIN arg[target_expr] COLON LBRACE body RBRACE {
        auto aggr = new AstAggregator(AstAggregator::min);
        aggr->setTargetExpression(std::unique_ptr<AstArgument>($target_expr));

        auto bodies = $body->toClauseBodies();
        if (bodies.size() != 1) {
            std::cerr << "ERROR: currently not supporting non-conjunctive aggregation clauses!";
            exit(1);
        }

        for (auto& cur : bodies[0]->getBodyLiterals()) {
            aggr->addBodyLiteral(std::unique_ptr<AstLiteral>(cur));
        }

        $$ = aggr;
        $$->setSrcLoc(@$);
    }

  | MAX arg[target_expr] COLON atom {
        auto aggr = new AstAggregator(AstAggregator::max);
        aggr->setTargetExpression(std::unique_ptr<AstArgument>($target_expr));
        aggr->addBodyLiteral(std::unique_ptr<AstLiteral>($atom));
        $$ = aggr;
        $$->setSrcLoc(@$);
    }
  | MAX arg[target_expr] COLON LBRACE body RBRACE {
        auto aggr = new AstAggregator(AstAggregator::max);
        aggr->setTargetExpression(std::unique_ptr<AstArgument>($target_expr));

        auto bodies = $body->toClauseBodies();
        if (bodies.size() != 1) {
            std::cerr << "ERROR: currently not supporting non-conjunctive aggregation clauses!";
            exit(1);
        }

        for (auto& cur : bodies[0]->getBodyLiterals()) {
            aggr->addBodyLiteral(std::unique_ptr<AstLiteral>(cur));
        }

        $$ = aggr;
        $$->setSrcLoc(@$);
    }
  ;

/**
 * Components
 */

/* Component */
component
  : component_head LBRACE component_body RBRACE {
        $$ = $component_body;
        auto* type = $component_head->getComponentType()->clone();
        $$->setComponentType(std::unique_ptr<AstComponentType>(type));
        $$->copyBaseComponents($component_head);
        $$->setSrcLoc(@$);
        delete $component_head;
    }
  ;

/* Component head */
component_head
  : COMPONENT comp_type {
        $$ = new AstComponent();
        $$->setComponentType(std::unique_ptr<AstComponentType>($comp_type));
    }
  | component_head[comp] COLON comp_type {
        $$ = $comp;
        $$->addBaseComponent(std::unique_ptr<AstComponentType>($comp_type));
    }
  | component_head[comp] COMMA comp_type {
        $$ = $comp;
        $$->addBaseComponent(std::unique_ptr<AstComponentType>($comp_type));
    }
  ;

/* Component type */
comp_type
  : IDENT type_params {
        $$ = new AstComponentType($IDENT, $type_params);
    }
  ;

/* Component type parameters */
type_params
  : LT type_param_list GT {
        $$ = $type_param_list;
    }
  | %empty {
        $$ = std::vector<AstTypeIdentifier>();
    }
  ;

/* Component type parameter list */
type_param_list
  : IDENT {
        $$.push_back($IDENT);
    }
  | type_param_list[curr_list] COMMA IDENT {
        $$ = $curr_list;
        $$.push_back($IDENT);
    }
  ;

/* Component body */
component_body
  : component_body[comp] type {
        $$ = $comp;
        $$->addType(std::unique_ptr<AstType>($type));
    }
  | component_body[comp] relation_decl {
        $$ = $comp;
        for (auto* rel : $relation_decl) {
            $$->addRelation(std::unique_ptr<AstRelation>(rel));
        }
    }
  | component_body[comp] load_head {
        $$ = $comp;
        for (auto* io : $load_head) {
            $$->addLoad(std::unique_ptr<AstLoad>(io));
        }
    }
  | component_body[comp] store_head {
        $$ = $comp;
        for (auto* io : $store_head) {
            $$->addStore(std::unique_ptr<AstStore>(io));
        }
    }
  | component_body[comp] fact {
        $$ = $comp;
        $$->addClause(std::unique_ptr<AstClause>($fact));
    }
  | component_body[comp] rule {
        $$ = $comp;
        for (auto* rule : $rule) {
            $$->addClause(std::unique_ptr<AstClause>(rule));
        }
    }
  | component_body[comp] OVERRIDE IDENT {
        $$ = $comp;
        $$->addOverride($IDENT);
    }
  | component_body[comp] comp_init {
        $$ = $comp;
        $$->addInstantiation(std::unique_ptr<AstComponentInit>($comp_init));
    }
  | component_body[comp] component {
        $$ = $comp;
        $$->addComponent(std::unique_ptr<AstComponent>($component));
    }
  | %empty {
        $$ = new AstComponent();
    }
  ;

/* Component initialisation */
comp_init
  : INSTANTIATE IDENT EQUALS comp_type {
        $$ = new AstComponentInit();
        $$->setInstanceName($IDENT);
        $$->setComponentType(std::unique_ptr<AstComponentType>($comp_type));
        $$->setSrcLoc(@$);
    }
  ;

/**
 * User-Defined Functors
 */

/* Functor declaration */
functor_decl
  : FUNCTOR IDENT LPAREN RPAREN COLON functor_type {
        auto typesig = $functor_type;
        $$ = new AstFunctorDeclaration($IDENT, typesig);
        $$->setSrcLoc(@$);
    }
  | FUNCTOR IDENT LPAREN non_empty_functor_arg_type_list RPAREN COLON functor_type {
        auto typesig = $non_empty_functor_arg_type_list + $functor_type;
        $$ = new AstFunctorDeclaration($IDENT, typesig);
        $$->setSrcLoc(@$);
    }
  ;

/* Functor argument list types */
non_empty_functor_arg_type_list
  : functor_type {
        $$ = $functor_type;
    }
  | non_empty_functor_arg_type_list[curr_list] COMMA functor_type {
        $$ = $curr_list + $functor_type;
    }
  ;

/* Functor type */
functor_type
  : IDENT {
        if ($IDENT == "number") {
            $$ = "N";
        } else if ($IDENT == "symbol") {
            $$ = "S";
        } else {
            driver.error(@IDENT, "number or symbol identifier expected");
        }
    }
  ;

/**
 * Other Directives
 */

/* Pragma directives */
pragma
  : PRAGMA STRING[key] STRING[value] {
        $$ = new AstPragma($key, $value);
        $$->setSrcLoc(@$);
    }
  | PRAGMA STRING[option] {
        $$ = new AstPragma($option, "");
        $$->setSrcLoc(@$);
    }
  ;

/* Load directives */
load_head
  : INPUT_DECL io_directive_list {
        for (const auto* io : $io_directive_list) {
            $$.push_back(new AstLoad(*io));
            delete io;
        }
    }
  ;

/* Store directives */
store_head
  : OUTPUT_DECL io_directive_list {
        for (const auto* io : $io_directive_list) {
            $$.push_back(new AstStore(*io));
            delete io;
        }
    }
  | PRINTSIZE_DECL io_directive_list {
        for (const auto* io : $io_directive_list) {
            $$.push_back(new AstPrintSize(*io));
            delete io;
        }
    }
  ;

/* IO directive list */
io_directive_list
  : io_relation_list {
        $$ = $io_relation_list;
    }
  | io_relation_list LPAREN RPAREN {
        $$ = $io_relation_list;
    }
  | io_relation_list LPAREN non_empty_key_value_pairs RPAREN {
        for (auto* io : $io_relation_list) {
            for (const auto& kvp : $non_empty_key_value_pairs) {
                io->addKVP(kvp.first, kvp.second);
            }
        }
        $$ = $io_relation_list;
    }
  ;

/* IO relation list */
io_relation_list
  : identifier {
        auto* io = new AstIO();
        io->setName($identifier);
        io->setSrcLoc(@identifier);

        $$.push_back(io);
    }
  | io_relation_list[curr_list] COMMA identifier {
        auto* io = new AstIO();
        io->setName($identifier);
        io->setSrcLoc(@identifier);

        $$ = $curr_list;
        $$.push_back(io);
    }
  ;

/* Key-value pairs */
non_empty_key_value_pairs
  : IDENT EQUALS kvp_value {
        $$.push_back(std::make_pair($IDENT, $kvp_value));
    }
  | non_empty_key_value_pairs[curr_io] COMMA IDENT EQUALS kvp_value {
        $$ = $curr_io;
        $$.push_back(std::make_pair($IDENT, $kvp_value));
    }
  ;
kvp_value
  : STRING {
        $$ = $STRING;
    }
  | IDENT {
        $$ = $IDENT;
    }
  | TRUE {
        $$ = "true";
    }
  | FALSE {
        $$ = "false";
    }
  ;

%%

void yy::parser::error(const location_type &l, const std::string &m) {
    driver.error(l, m);
}<|MERGE_RESOLUTION|>--- conflicted
+++ resolved
@@ -791,36 +791,6 @@
                 std::unique_ptr<AstArgument>($nested_arg));
         $$->setSrcLoc(@$);
     }
-<<<<<<< HEAD
-  | MAX LPAREN arg COMMA non_empty_arg_list RPAREN {
-        std::vector<std::unique_ptr<AstArgument>> args;
-        args.emplace_back($3);
-        for (auto* arg : $5->getArguments()) {
-            args.emplace_back(arg->clone());
-        }
-        delete $5;
-        $$ = new AstIntrinsicFunctor(FunctorOp::MAX, std::move(args));
-        $$->setSrcLoc(@$);
-    }
-  | MIN LPAREN arg COMMA non_empty_arg_list RPAREN {
-        std::vector<std::unique_ptr<AstArgument>> args;
-        args.emplace_back($3);
-        for (auto* arg : $5->getArguments()) {
-            args.emplace_back(arg->clone());
-        }
-        delete $5;
-        $$ = new AstIntrinsicFunctor(FunctorOp::MIN, std::move(args));
-        $$->setSrcLoc(@$);
-    }
-  | CAT LPAREN arg COMMA non_empty_arg_list RPAREN {
-        std::vector<std::unique_ptr<AstArgument>> args;
-        args.emplace_back($3);
-        for (auto* arg : $5->getArguments()) {
-            args.emplace_back(arg->clone());
-        }
-        delete $5;
-        $$ = new AstIntrinsicFunctor(FunctorOp::CAT, std::move(args));
-=======
 
     /* binary infix functors */
   | arg[left] PLUS arg[right] {
@@ -839,7 +809,6 @@
         $$ = new AstIntrinsicFunctor(FunctorOp::MUL,
                 std::unique_ptr<AstArgument>($left),
                 std::unique_ptr<AstArgument>($right));
->>>>>>> 0c457e70
         $$->setSrcLoc(@$);
     }
   | arg[left] SLASH arg[right] {
@@ -891,23 +860,32 @@
         $$->setSrcLoc(@$);
     }
 
-    /* binary prefix functors */
-  | MIN LPAREN arg[left] COMMA arg[right] RPAREN {
-        $$ = new AstIntrinsicFunctor(FunctorOp::MIN,
-                std::unique_ptr<AstArgument>($left),
-                std::unique_ptr<AstArgument>($right));
-        $$->setSrcLoc(@$);
-    }
-  | MAX LPAREN arg[left] COMMA arg[right] RPAREN {
-        $$ = new AstIntrinsicFunctor(FunctorOp::MAX,
-                std::unique_ptr<AstArgument>($left),
-                std::unique_ptr<AstArgument>($right));
-        $$->setSrcLoc(@$);
-    }
-  | CAT LPAREN arg[left] COMMA arg[right] RPAREN {
-        $$ = new AstIntrinsicFunctor(FunctorOp::CAT,
-                std::unique_ptr<AstArgument>($left),
-                std::unique_ptr<AstArgument>($right));
+    /* binary (or more) prefix functors */
+  | MAX LPAREN arg[first] COMMA non_empty_arg_list[rest] RPAREN {
+        std::vector<std::unique_ptr<AstArgument>> args;
+        args.emplace_back($first);
+        for (auto* arg : rest) {
+            args.emplace_back(arg->clone());
+        }
+        $$ = new AstIntrinsicFunctor(FunctorOp::MAX, std::move(args));
+        $$->setSrcLoc(@$);
+    }
+  | MIN LPAREN arg[first] COMMA non_empty_arg_list[rest] RPAREN {
+        std::vector<std::unique_ptr<AstArgument>> args;
+        args.emplace_back($first);
+        for (auto* arg : rest) {
+            args.emplace_back(arg->clone());
+        }
+        $$ = new AstIntrinsicFunctor(FunctorOp::MIN, std::move(args));
+        $$->setSrcLoc(@$);
+    }
+  | CAT LPAREN arg[first] COMMA non_empty_arg_list[rest] RPAREN {
+        std::vector<std::unique_ptr<AstArgument>> args;
+        args.emplace_back($first);
+        for (auto* arg : rest) {
+            args.emplace_back(arg->clone());
+        }
+        $$ = new AstIntrinsicFunctor(FunctorOp::CAT, std::move(args));
         $$->setSrcLoc(@$);
     }
 
