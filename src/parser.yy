--- conflicted
+++ resolved
@@ -406,15 +406,10 @@
     }
   | union_type_list[curr_union] PIPE identifier {
         $$ = $curr_union;
-<<<<<<< HEAD
         $$->add($identifier);
 
         $identifier.clear();
-=======
-        $$->add($IDENT);
-
         $curr_union = nullptr;
->>>>>>> 3d2d6e2f
     }
   ;
 
