/*
 * Souffle - A Datalog Compiler
 * Copyright (c) 2013, 2014, Oracle and/or its affiliates. All rights reserved
 * Licensed under the Universal Permissive License v 1.0 as shown at:
 * - https://opensource.org/licenses/UPL
 * - <souffle root>/licenses/SOUFFLE-UPL.txt
 */

/************************************************************************
 *
 * @file AstType.h
 *
 * Defines a type, i.e., disjoint supersets of the universe
 *
 ***********************************************************************/

#pragma once

#include "AstNode.h"
#include "AstQualifiedName.h"
#include "RamTypes.h"

#include <iostream>
#include <set>
#include <string>
#include <utility>
#include <vector>

namespace souffle {

/**
 *  @class Type
 *  @brief An abstract base class for types within the AST.
 */
class AstType : public AstNode {
public:
    AstType(AstQualifiedName name = {""}) : name(std::move(name)) {}

    /** get type name */
    const AstQualifiedName& getQualifiedName() const {
        return name;
    }

    /** set type name */
    void setQualifiedName(const AstQualifiedName& name) {
        this->name = name;
    }

    AstType* clone() const override = 0;

private:
    /** type name */
    AstQualifiedName name;
};

/**
 * A primitive type is named type that can either be a sub-type of
 * the build-in number or symbol type. Primitive types are the most
 * basic building blocks of souffle's type system.
 */
class AstPrimitiveType : public AstType {
public:
    /** Creates a new primitive type */
<<<<<<< HEAD
    AstPrimitiveType(const AstQualifiedName& name, RamTypeAttribute type) : AstType(name), type(type) {}

    /** Prints a summary of this type to the given stream */
    void print(std::ostream& os) const override {
        os << ".type " << getQualifiedName() << (type == RamTypeAttribute::Signed ? "= number" : "");
=======
    AstPrimitiveType(const AstTypeIdentifier& name, TypeAttribute type) : AstType(name), type(type) {}

    /** Prints a summary of this type to the given stream */
    void print(std::ostream& os) const override {
        os << ".type " << getName() << (type == TypeAttribute::Signed ? "= number" : "");
>>>>>>> d4b9fe64
    }

    /** Tests whether this type is a numeric type */
    bool isNumeric() const {
        return isNumericType(type);
    }

    /** Tests whether this type is a symbolic type */
    bool isSymbolic() const {
        return type == TypeAttribute::Symbol;
    }

    AstPrimitiveType* clone() const override {
        auto res = new AstPrimitiveType(getQualifiedName(), type);
        res->setSrcLoc(getSrcLoc());
        return res;
    }

protected:
    bool equal(const AstNode& node) const override {
        assert(nullptr != dynamic_cast<const AstPrimitiveType*>(&node));
        const auto& other = static_cast<const AstPrimitiveType&>(node);
        return getQualifiedName() == other.getQualifiedName() && type == other.type;
    }

private:
    /** type attribute */
    TypeAttribute type;
};

/**
 * A union type combines multiple types into a new super type.
 * Each of the enumerated types become a sub-type of the new
 * union type.
 */
class AstUnionType : public AstType {
public:
    void print(std::ostream& os) const override {
        os << ".type " << getQualifiedName() << " = " << join(types, " | ");
    }

    /** Obtains a reference to the list element types */
    const std::vector<AstQualifiedName>& getTypes() const {
        return types;
    }

    /** Adds another element type */
    void add(const AstQualifiedName& type) {
        types.push_back(type);
    }

    /** Set variant type */
    void setVariantType(size_t idx, const AstQualifiedName& type) {
        assert(idx < types.size() && "union variant index out of bounds");
        types[idx] = type;
    }

    AstUnionType* clone() const override {
        auto res = new AstUnionType();
        res->setSrcLoc(getSrcLoc());
        res->setQualifiedName(getQualifiedName());
        res->types = types;
        return res;
    }

protected:
    bool equal(const AstNode& node) const override {
        assert(nullptr != dynamic_cast<const AstUnionType*>(&node));
        const auto& other = static_cast<const AstUnionType&>(node);
        return getQualifiedName() == other.getQualifiedName() && types == other.types;
    }

private:
    /** The list of types aggregated by this union type */
    std::vector<AstQualifiedName> types;
};

/**
 * A record type aggregates a list of fields into a new type.
 * Each record type has a name making it unique. Two record
 * types are unrelated to all other types (they do not have
 * any super or sub types).
 */
class AstRecordType : public AstType {
public:
    /** record field */
    struct Field {
        std::string name;       // < the field name
        AstQualifiedName type;  // < the field type

        bool operator==(const Field& other) const {
            return this == &other || (name == other.name && type == other.type);
        }
    };

    void print(std::ostream& os) const override {
        os << ".type " << getQualifiedName() << " = "
           << "[";
        for (unsigned i = 0; i < fields.size(); i++) {
            if (i != 0) {
                os << ",";
            }
            os << fields[i].name;
            os << ":";
            os << fields[i].type;
        }
        os << "]";
    }

    /** add field to record type */
    void add(const std::string& name, const AstQualifiedName& type) {
        fields.push_back(Field({name, type}));
    }

    /** get fields of record */
    const std::vector<Field>& getFields() const {
        return fields;
    }

    /** set field type */
    void setFieldType(size_t idx, const AstQualifiedName& type) {
        assert(idx < fields.size() && "record field index out of bounds");
        fields[idx].type = type;
    }

    AstRecordType* clone() const override {
        auto res = new AstRecordType();
        res->setSrcLoc(getSrcLoc());
        res->setQualifiedName(getQualifiedName());
        res->fields = fields;
        return res;
    }

protected:
    bool equal(const AstNode& node) const override {
        assert(nullptr != dynamic_cast<const AstRecordType*>(&node));
        const auto& other = static_cast<const AstRecordType&>(node);
        return getQualifiedName() == other.getQualifiedName() && fields == other.fields;
    }

private:
    /** record fields */
    std::vector<Field> fields;
};

}  // end of namespace souffle<|MERGE_RESOLUTION|>--- conflicted
+++ resolved
@@ -61,19 +61,11 @@
 class AstPrimitiveType : public AstType {
 public:
     /** Creates a new primitive type */
-<<<<<<< HEAD
-    AstPrimitiveType(const AstQualifiedName& name, RamTypeAttribute type) : AstType(name), type(type) {}
+    AstPrimitiveType(const AstQualifiedName& name, TypeAttribute type) : AstType(name), type(type) {}
 
     /** Prints a summary of this type to the given stream */
     void print(std::ostream& os) const override {
-        os << ".type " << getQualifiedName() << (type == RamTypeAttribute::Signed ? "= number" : "");
-=======
-    AstPrimitiveType(const AstTypeIdentifier& name, TypeAttribute type) : AstType(name), type(type) {}
-
-    /** Prints a summary of this type to the given stream */
-    void print(std::ostream& os) const override {
-        os << ".type " << getName() << (type == TypeAttribute::Signed ? "= number" : "");
->>>>>>> d4b9fe64
+        os << ".type " << getQualifiedName() << (type == TypeAttribute::Signed ? "= number" : "");
     }
 
     /** Tests whether this type is a numeric type */
