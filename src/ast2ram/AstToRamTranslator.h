--- conflicted
+++ resolved
@@ -16,36 +16,6 @@
 
 #pragma once
 
-<<<<<<< HEAD
-=======
-#include "ast/Argument.h"
-#include "ast/Atom.h"
-#include "ast/Clause.h"
-#include "ast/Constant.h"
-#include "ast/Literal.h"
-#include "ast/NilConstant.h"
-#include "ast/Node.h"
-#include "ast/NumericConstant.h"
-#include "ast/Program.h"
-#include "ast/QualifiedName.h"
-#include "ast/RecordInit.h"
-#include "ast/Relation.h"
-#include "ast/StringConstant.h"
-#include "ast/TranslationUnit.h"
-#include "ast/Variable.h"
-#include "ast/analysis/AuxArity.h"
-#include "ast/analysis/Functor.h"
-#include "ast/analysis/IOType.h"
-#include "ast/analysis/RecursiveClauses.h"
-#include "ast/analysis/TypeSystem.h"
-#include "ast/utility/SipsMetric.h"
-#include "ram/Condition.h"
-#include "ram/Expression.h"
-#include "ram/Operation.h"
-#include "ram/Statement.h"
-#include "ram/TranslationUnit.h"
-#include "ram/TupleElement.h"
->>>>>>> 15a408c0
 #include "souffle/RamTypes.h"
 #include "souffle/utility/ContainerUtil.h"
 #include <cassert>
@@ -74,6 +44,7 @@
 namespace souffle::ast::analysis {
 class IOTypeAnalysis;
 class AuxiliaryArityAnalysis;
+class FunctorAnalysis;
 class RecursiveClausesAnalysis;
 class TypeEnvironment;
 }  // namespace souffle::ast::analysis
@@ -144,24 +115,9 @@
     /** IO Type */
     const ast::analysis::IOTypeAnalysis* ioType = nullptr;
 
-<<<<<<< HEAD
-=======
     /** Functors' analysis */
     const ast::analysis::FunctorAnalysis* functorAnalysis = nullptr;
 
-    /** RAM program */
-    Own<ram::Statement> ramMain;
-
-    /** Subroutines */
-    std::map<std::string, Own<ram::Statement>> ramSubs;
-
-    /** RAM relations */
-    std::map<std::string, Own<ram::Relation>> ramRels;
-
-    /** Symbol Table **/
-    SymbolTable symbolTable;
-
->>>>>>> 15a408c0
     /** Auxiliary Arity Analysis */
     const ast::analysis::AuxiliaryArityAnalysis* auxArityAnalysis = nullptr;
 
