--- conflicted
+++ resolved
@@ -167,26 +167,7 @@
 						CompiledOptions.h       \
                         AstTypes.h              \
                         BTree.h                 \
-<<<<<<< HEAD
-                        htmx86.h                \
-                        Trie.h                  \
-                        UnionFind.h             \
-                        DisjointSet.h           \
-                        LambdaBTree.h           \
                         BinaryRelation.h        \
-                        PiggyList.h             \
-                        Table.h                 \
-                        Util.h                  \
-                        Macro.h                 \
-                        AstTypes.h              \
-                        IterUtils.h             \
-                        SymbolTable.h           \
-                        Logger.h                \
-                        $(sqlite_sources)       \
-                        $(libz_sources)         \
-=======
-                        BinaryRelation.h        \
-                        BlockList.h             \
                         CompiledIndexUtils.h    \
                         CompiledRecord.h        \
                         CompiledRelation.h      \
@@ -197,12 +178,13 @@
                         ExplainProvenance.h     \
                         ExplainProvenanceSLD.h  \
                         ExplainTree.h           \
->>>>>>> d23f5115
                         IODirectives.h          \
                         IOSystem.h              \
                         IterUtils.h             \
+                        LambdaBTree.h           \
                         Logger.h                \
                         ParallelUtils.h         \
+                        PiggyList.h             \
                         ProfileDatabase.h       \
                         ProfileEvent.h          \
                         RamTypes.h              \
@@ -285,13 +267,13 @@
 
 # binary relation tests
 check_PROGRAMS += test/binary_relation_test
-test_binary_relation_test_CXXFLAGS = $(souffle_CPPFLAGS) -I @abs_top_srcdir@/src/test -I/home/pnappa/.local/include -L/home/pnappa/.local/lib -ltbb -g -O0
+test_binary_relation_test_CXXFLAGS = $(souffle_CPPFLAGS) -I @abs_top_srcdir@/src/test
 test_binary_relation_test_SOURCES = test/binary_relation_test.cpp
 test_binary_relation_test_LDADD = libsouffle.la 
 
 # pnappa's good ol fashioned data structure tests (auxilliary structures to binrel, and potentially useful outside)
 check_PROGRAMS += test/pnappa_datastructure_test
-test_pnappa_datastructure_test_CXXFLAGS = $(souffle_CPPFLAGS) -I @abs_top_srcdir@/src/test -g -O0
+test_pnappa_datastructure_test_CXXFLAGS = $(souffle_CPPFLAGS) -I @abs_top_srcdir@/src/test
 test_pnappa_datastructure_test_SOURCES = test/pnappa_datastructure_test.cpp
 test_pnappa_datastructure_test_LDADD = libsouffle.la
 
@@ -302,18 +284,6 @@
 test_compiled_tuple_test_LDADD = libsouffle.la
 
 # compiled ram index utils test
-<<<<<<< HEAD
-check_PROGRAMS += test/compiled_ram_index_utils_test
-test_compiled_ram_index_utils_test_CXXFLAGS = $(souffle_CPPFLAGS) -I @abs_top_srcdir@/src/test -I/home/pnappa/.local/include -L/home/pnappa/.local/lib -ltbb
-test_compiled_ram_index_utils_test_SOURCES = test/compiled_ram_index_utils_test.cpp
-test_compiled_ram_index_utils_test_LDADD = libsouffle.la
-
-# compiled ram relation test
-check_PROGRAMS += test/compiled_ram_relation_test
-test_compiled_ram_relation_test_CXXFLAGS = $(souffle_CPPFLAGS) -I @abs_top_srcdir@/src/test -I/home/pnappa/.local/include -L/home/pnappa/.local/lib -ltbb
-test_compiled_ram_relation_test_SOURCES = test/compiled_ram_relation_test.cpp
-test_compiled_ram_relation_test_LDADD = libsouffle.la
-=======
 check_PROGRAMS += test/compiled_index_utils_test
 test_compiled_index_utils_test_CXXFLAGS = $(souffle_CPPFLAGS) -I @abs_top_srcdir@/src/test
 test_compiled_index_utils_test_SOURCES = test/compiled_index_utils_test.cpp
@@ -324,7 +294,6 @@
 test_compiled_relation_test_CXXFLAGS = $(souffle_CPPFLAGS) -I @abs_top_srcdir@/src/test
 test_compiled_relation_test_SOURCES = test/compiled_relation_test.cpp
 test_compiled_relation_test_LDADD = libsouffle.la
->>>>>>> d23f5115
 
 # type system test
 check_PROGRAMS += test/type_system_test
