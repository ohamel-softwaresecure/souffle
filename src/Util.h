/*
 * Souffle - A Datalog Compiler
 * Copyright (c) 2013, Oracle and/or its affiliates. All rights reserved
 * Licensed under the Universal Permissive License v 1.0 as shown at:
 * - https://opensource.org/licenses/UPL
 * - <souffle root>/licenses/SOUFFLE-UPL.txt
 */

/************************************************************************
 *
 * @file Util.h
 *
 * @brief Datalog project utilities
 *
 ***********************************************************************/

#pragma once

#include "RamTypes.h"
#include "tinyformat.h"

#include <algorithm>
#include <array>
#include <atomic>
#include <chrono>
#include <condition_variable>
#include <cstdlib>
#include <fstream>
#include <functional>
#include <iostream>
#include <map>
#include <memory>
#include <mutex>
#include <ostream>
#include <set>
#include <sstream>
#include <string>
#include <utility>
#include <vector>

#include <cassert>
#include <cctype>
#include <cerrno>
#include <climits>
#include <cstdarg>
#include <cstdlib>
#include <cstring>
#include <sys/stat.h>

#ifndef _WIN32
#include <libgen.h>
#include <unistd.h>
#else
#include <fcntl.h>
#include <io.h>
#include <stdlib.h>
#include <windows.h>

/**
 * Windows headers define these and they interfere with the standard library
 * functions.
 */
#undef min
#undef max

#define X_OK 1 /* execute permission - unsupported in windows*/

#define PATH_MAX 260

/**
 * access and realpath are missing on windows, we use their windows equivalents
 * as work-arounds.
 */
#define access _access
inline char* realpath(const char* path, char* resolved_path) {
    return _fullpath(resolved_path, path, PATH_MAX);
}

/**
 * On windows, the following gcc builtins are missing.
 *
 * In the case of popcountll, __popcnt64 is the windows equivalent.
 *
 * For ctz and ctzll, BitScanForward and BitScanForward64 are the respective
 * windows equivalents.  However ctz is used in a constexpr context, and we can't
 * use BitScanForward, so we implement it ourselves.
 */
#define __builtin_popcountll __popcnt64

constexpr unsigned long __builtin_ctz(unsigned long value) {
    unsigned long trailing_zeroes = 0;
    while ((value = value >> 1) ^ 1) {
        ++trailing_zeroes;
    }
    return trailing_zeroes;
}

inline unsigned long __builtin_ctzll(unsigned long long value) {
    unsigned long trailing_zero = 0;

    if (_BitScanForward64(&trailing_zero, value)) {
        return trailing_zero;
    } else {
        return 64;
    }
}
#endif

namespace souffle {

using tfm::format;

template <typename... Args>
[[noreturn]] void fatal(const char* fmt, const Args&... args) {
    format(std::cerr, fmt, args...);
    std::cerr << "\n";
    assert(false && "fatal error; see std err");
    abort();
}

// HACK:  Workaround for GCC <= 9.2 which does not perform exhaustive switch analysis.
//        This is intended to be used to suppress spurious reachability warnings.
#if defined(__GNUC__) && __GNUC__ < 10
#define UNREACHABLE_BAD_CASE_ANALYSIS fatal("unhandled switch branch");
#else
#define UNREACHABLE_BAD_CASE_ANALYSIS (void);
#endif

// Forward declaration
inline bool isPrefix(const std::string& prefix, const std::string& element);

/**
 * Converts a string to a RamSigned
 *
 * This procedure has similar behaviour to std::stoi/stoll.
 *
 * The procedure accepts prefixes 0b (if base = 2) and 0x (if base = 16)
 * If base = 0, the procedure will try to infer the base from the prefix, if present.
 */
inline RamSigned RamSignedFromString(
        const std::string& str, std::size_t* position = nullptr, const int base = 10) {
    RamSigned val;

    if (base == 0) {
        if (isPrefix("-0b", str) || isPrefix("0b", str)) {
            return RamSignedFromString(str, position, 2);
        } else if (isPrefix("-0x", str) || isPrefix("0x", str)) {
            return RamSignedFromString(str, position, 16);
        } else {
            return RamSignedFromString(str, position);
        }
    }
    std::string binaryNumber;
    bool parsingBinary = base == 2;

    // stoi/stoll can't handle base 2 prefix by default.
    if (parsingBinary) {
        if (isPrefix("-0b", str)) {
            binaryNumber = "-" + str.substr(3);
        } else if (isPrefix("0b", str)) {
            binaryNumber = str.substr(2);
        }
    }
    const std::string& tmp = parsingBinary ? binaryNumber : str;

#if RAM_DOMAIN_SIZE == 64
    val = std::stoll(tmp, position, base);
#else
    val = std::stoi(tmp, position, base);
#endif

    if (parsingBinary && position != nullptr) {
        *position += 2;
    }

    return val;
}

/**
 * Converts a string to a RamFloat
 */
inline RamFloat RamFloatFromString(const std::string& str, std::size_t* position = nullptr) {
    RamFloat val;
#if RAM_DOMAIN_SIZE == 64
    val = std::stod(str, position);
#else
    val = std::stof(str, position);
#endif
    return static_cast<RamFloat>(val);
}
/**
 * Converts a string to a RamUnsigned
 *
 * This procedure has similar behaviour to std::stoul/stoull.
 *
 * The procedure accepts prefixes 0b (if base = 2) and 0x (if base = 16)
 * If base = 0, the procedure will try to infer the base from the prefix, if present.
 */
inline RamUnsigned RamUnsignedFromString(
        const std::string& str, std::size_t* position = nullptr, const int base = 10) {
    // Be default C++ (stoul) allows unsigned numbers starting with "-".
    if (isPrefix("-", str)) {
        throw std::invalid_argument("Unsigned number can't start with minus.");
    }

    if (base == 0) {
        if (isPrefix("0b", str)) {
            return RamUnsignedFromString(str, position, 2);
        } else if (isPrefix("0x", str)) {
            return RamUnsignedFromString(str, position, 16);
        } else {
            return RamUnsignedFromString(str, position);
        }
    }

    // stoul/stoull can't handle binary prefix by default.
    std::string binaryNumber;
    bool parsingBinary = false;
    if (base == 2 && isPrefix("0b", str)) {
        binaryNumber = str.substr(2);
        parsingBinary = true;
    }
    const std::string& tmp = parsingBinary ? binaryNumber : str;

    RamUnsigned val;
#if RAM_DOMAIN_SIZE == 64
    val = std::stoull(tmp, position, base);
#else
    val = std::stoul(tmp, position, base);
#endif

    if (parsingBinary && position != nullptr) {
        *position += 2;
    }

    // check if it's safe to cast (stoul returns unsigned long)
    if (val > std::numeric_limits<RamUnsigned>::max()) {
        throw std::invalid_argument("Unsigned number of of bounds");
    }

    return static_cast<RamUnsigned>(val);
}

/**
 * Can a string be parsed as RamSigned.
 *
 * Souffle (parser, not fact file readers) accepts: hex, binary and base 10.
 * Integer can be negative, in all 3 formats this means that it
 * starts with minus (c++ default semantics).
 */
inline bool canBeParsedAsRamSigned(const std::string& string) {
    size_t charactersRead = 0;

    try {
        RamSignedFromString(string, &charactersRead, 0);
    } catch (...) {
        return false;
    }

    return charactersRead == string.size();
}

/**
 * Can a string be parsed as RamUnsigned.
 *
 * Souffle accepts: hex, binary and base 10.
 */
inline bool canBeParsedAsRamUnsigned(const std::string& string) {
    size_t charactersRead = 0;
    try {
        RamUnsignedFromString(string, &charactersRead, 0);
    } catch (...) {
        return false;
    }
    return charactersRead == string.size();
}

/**
 * Can a string be parsed as RamFloat.
 */
inline bool canBeParsedAsRamFloat(const std::string& string) {
    size_t charactersRead = 0;
    try {
        RamFloatFromString(string, &charactersRead);
    } catch (...) {
        return false;
    }
    return charactersRead == string.size();
}

/**
 * Check whether a string is a sequence of digits
 */
inline bool isNumber(const char* str) {
    if (str == nullptr) {
        return false;
    }

    while (*str != 0) {
        if (isdigit(*str) == 0) {
            return false;
        }
        str++;
    }
    return true;
}

// -------------------------------------------------------------------------------
//                           General Container Utilities
// -------------------------------------------------------------------------------

/**
 * A utility to check generically whether a given element is contained in a given
 * container.
 */
template <typename C>
bool contains(const C& container, const typename C::value_type& element) {
    return std::find(container.begin(), container.end(), element) != container.end();
}

/**
 * Version of contains specialized for maps.
 *
 * This workaround is needed because of set container, for which value_type == key_type,
 * which is ambiguous in this context.
 */
template <typename C>
bool contains(const C& container, const typename C::value_type::first_type& element) {
    return container.find(element) != container.end();
}

/**
 * Returns the first element in a container that satisfies a given predicate,
 * nullptr otherwise.
 */
template <typename C>
typename C::value_type getIf(const C& container, std::function<bool(const typename C::value_type)> pred) {
    auto res = std::find_if(container.begin(), container.end(),
            [&](const typename C::value_type item) { return pred(item); });
    return res == container.end() ? nullptr : *res;
}

/**
 * Get value for a given key; if not found, return default value.
 */
template <typename C>
typename C::mapped_type const& getOr(
        const C& container, typename C::key_type key, const typename C::mapped_type& defaultValue) {
    auto it = container.find(key);

    if (it != container.end()) {
        return it->second;
    } else {
        return defaultValue;
    }
}

/**
 * A utility function enabling the creation of a vector with a fixed set of
 * elements within a single expression. This is the base case covering empty
 * vectors.
 */
template <typename T>
std::vector<T> toVector() {
    return std::vector<T>();
}

/**
 * A utility function enabling the creation of a vector with a fixed set of
 * elements within a single expression. This is the step case covering vectors
 * of arbitrary length.
 */
template <typename T, typename... R>
std::vector<T> toVector(const T& first, const R&... rest) {
    return {first, rest...};
}

/**
 * A utility function enabling the creation of a vector of pointers.
 */
template <typename T>
std::vector<T*> toPtrVector(const std::vector<std::unique_ptr<T>>& v) {
    std::vector<T*> res;
    for (auto& e : v) {
        res.push_back(e.get());
    }
    return res;
}

<<<<<<< HEAD
=======
/**
 * Applies a function to each element of a vector and returns the results.
 */
>>>>>>> 408b9272
template <typename A, typename F /* : A -> B */>
auto map(const std::vector<A>& xs, F&& f) {
    std::vector<decltype(f(xs[0]))> ys;
    ys.reserve(xs.size());
    for (auto&& x : xs) {
        ys.emplace_back(f(x));
    }
    return ys;
}

// -------------------------------------------------------------
//                             Ranges
// -------------------------------------------------------------

/**
 * A utility class enabling representation of ranges by pairing
 * two iterator instances marking lower and upper boundaries.
 */
template <typename Iter>
struct range {
    // the lower and upper boundary
    Iter a, b;

    // a constructor accepting a lower and upper boundary
    range(Iter a, Iter b) : a(std::move(a)), b(std::move(b)) {}

    // default copy / move and assignment support
    range(const range&) = default;
    range(range&&) = default;
    range& operator=(const range&) = default;

    // get the lower boundary (for for-all loop)
    Iter& begin() {
        return a;
    }
    const Iter& begin() const {
        return a;
    }

    // get the upper boundary (for for-all loop)
    Iter& end() {
        return b;
    }
    const Iter& end() const {
        return b;
    }

    // emptiness check
    bool empty() const {
        return a == b;
    }

    // splits up this range into the given number of partitions
    std::vector<range> partition(int np = 100) {
        // obtain the size
        int n = 0;
        for (auto i = a; i != b; ++i) {
            n++;
        }

        // split it up
        auto s = n / np;
        auto r = n % np;
        std::vector<range> res;
        res.reserve(np);
        auto cur = a;
        auto last = cur;
        int i = 0;
        int p = 0;
        while (cur != b) {
            ++cur;
            i++;
            if (i >= (s + (p < r ? 1 : 0))) {
                res.push_back({last, cur});
                last = cur;
                p++;
                i = 0;
            }
        }
        if (cur != last) {
            res.push_back({last, cur});
        }
        return res;
    }
};

/**
 * A utility function enabling the construction of ranges
 * without explicitly specifying the iterator type.
 *
 * @tparam Iter .. the iterator type
 * @param a .. the lower boundary
 * @param b .. the upper boundary
 */
template <typename Iter>
range<Iter> make_range(const Iter& a, const Iter& b) {
    return range<Iter>(a, b);
}

// -------------------------------------------------------------------------------
//                             Cloning Utilities
// -------------------------------------------------------------------------------

template <typename A>
std::unique_ptr<A> clone(const A* node) {
    return node ? std::unique_ptr<A>(node->clone()) : nullptr;
}

template <typename A>
std::unique_ptr<A> clone(const std::unique_ptr<A>& node) {
    return node ? std::unique_ptr<A>(node->clone()) : nullptr;
}

template <typename A>
auto clone(const std::vector<A>& xs) {
    return map(xs, [](auto&& x) { return clone(x); });
}

// -------------------------------------------------------------------------------
//                             Equality Utilities
// -------------------------------------------------------------------------------

/**
 * Cast the values, from baseType to toType and compare using ==. (if casting fails -> return false.)
 *
 * @tparam baseType, initial Type of values
 * @tparam toType, type where equality comparison takes place.
 */
template <typename toType, typename baseType>
bool castEq(const baseType* left, const baseType* right) {
    if (auto castedLeft = dynamic_cast<const toType*>(left)) {
        if (auto castedRight = dynamic_cast<const toType*>(right)) {
            return castedLeft == castedRight;
        }
    }
    return false;
}

/**
 * A functor class supporting the values pointers are pointing to.
 */
template <typename T>
struct comp_deref {
    bool operator()(const T& a, const T& b) const {
        if (a == nullptr) {
            return false;
        }
        if (b == nullptr) {
            return false;
        }
        return *a == *b;
    }
};

/**
 * A function testing whether two containers are equal with the given Comparator.
 */
template <typename Container, typename Comparator>
bool equal_targets(const Container& a, const Container& b, const Comparator& comp) {
    // check reference
    if (&a == &b) {
        return true;
    }

    // check size
    if (a.size() != b.size()) {
        return false;
    }

    // check content
    return std::equal(a.begin(), a.end(), b.begin(), comp);
}

/**
 * A function testing whether two containers of pointers are referencing equivalent
 * targets.
 */
template <typename T, template <typename...> class Container>
bool equal_targets(const Container<T*>& a, const Container<T*>& b) {
    return equal_targets(a, b, comp_deref<T*>());
}

/**
 * A function testing whether two containers of unique pointers are referencing equivalent
 * targets.
 */
template <typename T, template <typename...> class Container>
bool equal_targets(const Container<std::unique_ptr<T>>& a, const Container<std::unique_ptr<T>>& b) {
    return equal_targets(a, b, comp_deref<std::unique_ptr<T>>());
}

/**
 * A function testing whether two maps of unique pointers are referencing to equivalent
 * targets.
 */
template <typename Key, typename Value>
bool equal_targets(
        const std::map<Key, std::unique_ptr<Value>>& a, const std::map<Key, std::unique_ptr<Value>>& b) {
    auto comp = comp_deref<std::unique_ptr<Value>>();
    return equal_targets(
            a, b, [&comp](auto& a, auto& b) { return a.first == b.first && comp(a.second, b.second); });
}

/**
 * Compares two values referenced by a pointer where the case where both
 * pointers are null is also considered equivalent.
 */
template <typename T>
bool equal_ptr(const T* a, const T* b) {
    if (a == nullptr && b == nullptr) {
        return true;
    }
    if (a != nullptr && b != nullptr) {
        return *a == *b;
    }
    return false;
}

/**
 * Compares two values referenced by a pointer where the case where both
 * pointers are null is also considered equivalent.
 */
template <typename T>
bool equal_ptr(const std::unique_ptr<T>& a, const std::unique_ptr<T>& b) {
    return equal_ptr(a.get(), b.get());
}

/**
 * Checks if the object of type Source can be casted to type Destination.
 */
template <typename Destination, typename Source>
bool isA(const Source& src) {
    return dynamic_cast<const Destination*>(&src) != nullptr;
}

// -------------------------------------------------------------------------------
//                           General Print Utilities
// -------------------------------------------------------------------------------

namespace detail {

/**
 * A auxiliary class to be returned by the join function aggregating the information
 * required to print a list of elements as well as the implementation of the printing
 * itself.
 */
template <typename Iter, typename Printer>
class joined_sequence {
    /** The begin of the range to be printed */
    Iter begin;

    /** The end of the range to be printed */
    Iter end;

    /** The seperator to be utilized between elements */
    std::string sep;

    /** A functor printing an element */
    Printer p;

public:
    /** A constructor setting up all fields of this class */
    joined_sequence(const Iter& a, const Iter& b, std::string sep, Printer p)
            : begin(a), end(b), sep(std::move(sep)), p(std::move(p)) {}

    /** The actual print method */
    friend std::ostream& operator<<(std::ostream& out, const joined_sequence& s) {
        auto cur = s.begin;
        if (cur == s.end) {
            return out;
        }

        s.p(out, *cur);
        ++cur;
        for (; cur != s.end; ++cur) {
            out << s.sep;
            s.p(out, *cur);
        }
        return out;
    }
};

/**
 * A generic element printer.
 *
 * @tparam Extractor a functor preparing a given value before being printed.
 */
template <typename Extractor>
struct print {
    template <typename T>
    void operator()(std::ostream& out, const T& value) const {
        // extract element to be printed from the given value and print it
        Extractor ext;
        out << ext(value);
    }
};
}  // namespace detail

/**
 * A functor representing the identity function for a generic type T.
 *
 * @tparam T some arbitrary type
 */
template <typename T>
struct id {
    T& operator()(T& t) const {
        return t;
    }
    const T& operator()(const T& t) const {
        return t;
    }
};

/**
 * A functor dereferencing a given type
 *
 * @tparam T some arbitrary type with an overloaded * operator (deref)
 */
template <typename T>
struct deref {
    auto operator()(T& t) const -> decltype(*t) {
        return *t;
    }
    auto operator()(const T& t) const -> decltype(*t) {
        return *t;
    }
};

/**
 * A functor printing elements after dereferencing it. This functor
 * is mainly intended to be utilized when printing sequences of elements
 * of a pointer type when using the join function below.
 */
template <typename T>
struct print_deref : public detail::print<deref<T>> {};

/**
 * Creates an object to be forwarded to some output stream for printing
 * sequences of elements interspersed by a given separator.
 *
 * For use cases see the test case {util_test.cpp}.
 */
template <typename Iter, typename Printer>
detail::joined_sequence<Iter, Printer> join(
        const Iter& a, const Iter& b, const std::string& sep, const Printer& p) {
    return souffle::detail::joined_sequence<Iter, Printer>(a, b, sep, p);
}

/**
 * Creates an object to be forwarded to some output stream for printing
 * sequences of elements interspersed by a given separator.
 *
 * For use cases see the test case {util_test.cpp}.
 */
template <typename Iter, typename T = typename Iter::value_type>
detail::joined_sequence<Iter, detail::print<id<T>>> join(
        const Iter& a, const Iter& b, const std::string& sep = ",") {
    return join(a, b, sep, detail::print<id<T>>());
}

/**
 * Creates an object to be forwarded to some output stream for printing
 * the content of containers interspersed by a given separator.
 *
 * For use cases see the test case {util_test.cpp}.
 */
template <typename Container, typename Printer, typename Iter = typename Container::const_iterator>
detail::joined_sequence<Iter, Printer> join(const Container& c, const std::string& sep, const Printer& p) {
    return join(c.begin(), c.end(), sep, p);
}

/**
 * Creates an object to be forwarded to some output stream for printing
 * the content of containers interspersed by a given separator.
 *
 * For use cases see the test case {util_test.cpp}.
 */
template <typename Container, typename Iter = typename Container::const_iterator,
        typename T = typename Iter::value_type>
detail::joined_sequence<Iter, detail::print<id<T>>> join(const Container& c, const std::string& sep = ",") {
    return join(c.begin(), c.end(), sep, detail::print<id<T>>());
}

}  // end namespace souffle

#ifndef __EMBEDDED_SOUFFLE__

namespace std {

/**
 * Introduces support for printing pairs as long as their components can be printed.
 */
template <typename A, typename B>
ostream& operator<<(ostream& out, const pair<A, B>& p) {
    return out << "(" << p.first << "," << p.second << ")";
}

/**
 * Enables the generic printing of vectors assuming their element types
 * are printable.
 */
template <typename T, typename A>
ostream& operator<<(ostream& out, const vector<T, A>& v) {
    return out << "[" << souffle::join(v) << "]";
}

/**
 * Enables the generic printing of sets assuming their element types
 * are printable.
 */
template <typename K, typename C, typename A>
ostream& operator<<(ostream& out, const set<K, C, A>& s) {
    return out << "{" << souffle::join(s) << "}";
}

/**
 * Enables the generic printing of maps assuming their element types
 * are printable.
 */
template <typename K, typename T, typename C, typename A>
ostream& operator<<(ostream& out, const map<K, T, C, A>& m) {
    return out << "{" << souffle::join(m, ",", [](ostream& out, const pair<K, T>& cur) {
        out << cur.first << "->" << cur.second;
    }) << "}";
}

}  // end namespace std

#endif

namespace souffle {

/**
 * A generic function converting strings into strings (trivial case).
 */
inline const std::string& toString(const std::string& str) {
    return str;
}

namespace detail {

/**
 * A type trait to check whether a given type is printable.
 * In this general case, nothing is printable.
 */
template <typename T, typename filter = void>
struct is_printable : public std::false_type {};

/**
 * A type trait to check whether a given type is printable.
 * This specialization makes types with an output operator printable.
 */
template <typename T>
struct is_printable<T, typename std::conditional<false,
                               decltype(std::declval<std::ostream&>() << std::declval<T>()), void>::type>
        : public std::true_type {};
}  // namespace detail

/**
 * A generic function converting arbitrary objects to strings by utilizing
 * their print capability.
 *
 * This function is mainly intended for implementing test cases and debugging
 * operations.
 */
template <typename T>
typename std::enable_if<detail::is_printable<T>::value, std::string>::type toString(const T& value) {
    // write value into stream and return result
    std::stringstream ss;
    ss << value;
    return ss.str();
}

/**
 * A fallback for the to-string function in case an unprintable object is supposed
 * to be printed.
 */
template <typename T>
typename std::enable_if<!detail::is_printable<T>::value, std::string>::type toString(const T&) {
    std::stringstream ss;
    ss << "(print for type ";
    ss << typeid(T).name();
    ss << " not supported)";
    return ss.str();
}

namespace detail {

/**
 * A utility class required for the implementation of the times function.
 */
template <typename T>
struct multiplying_printer {
    const T& value;
    unsigned times;
    multiplying_printer(const T& value, unsigned times) : value(value), times(times) {}

    friend std::ostream& operator<<(std::ostream& out, const multiplying_printer& printer) {
        for (unsigned i = 0; i < printer.times; i++) {
            out << printer.value;
        }
        return out;
    }
};
}  // namespace detail

/**
 * A utility printing a given value multiple times.
 */
template <typename T>
detail::multiplying_printer<T> times(const T& value, unsigned num) {
    return detail::multiplying_printer<T>(value, num);
}

// -------------------------------------------------------------------------------
//                              String Utils
// -------------------------------------------------------------------------------

/**
 * Determine if one string is a prefix of another
 */
inline bool isPrefix(const std::string& prefix, const std::string& element) {
    auto itPrefix = prefix.begin();
    auto itElement = element.begin();

    while (itPrefix != prefix.end() && itElement != element.end()) {
        if (*itPrefix != *itElement) {
            break;
        }
        ++itPrefix;
        ++itElement;
    }

    return itPrefix == prefix.end();
}

/**
 * Determines whether the given value string ends with the given
 * end string.
 */
inline bool endsWith(const std::string& value, const std::string& ending) {
    if (value.size() < ending.size()) {
        return false;
    }
    return std::equal(ending.rbegin(), ending.rend(), value.rbegin());
}

/**
 * Splits a string given a delimiter
 */
inline std::vector<std::string> splitString(const std::string& str, char delimiter) {
    std::vector<std::string> parts;
    std::stringstream strstr(str);
    std::string token;
    while (std::getline(strstr, token, delimiter)) {
        parts.push_back(token);
    }
    return parts;
}

// -------------------------------------------------------------------------------
//                              Functional Utils
// -------------------------------------------------------------------------------

/**
 * A functor comparing the dereferenced value of a pointer type utilizing a
 * given comparator. Its main use case are sets of non-null pointers which should
 * be ordered according to the value addressed by the pointer.
 */
template <typename T, typename C = std::less<T>>
struct deref_less {
    bool operator()(const T* a, const T* b) const {
        return C()(*a, *b);
    }
};

// -------------------------------------------------------------------------------
//                               Lambda Utils
// -------------------------------------------------------------------------------

namespace detail {

template <typename T>
struct lambda_traits_helper;

template <typename R>
struct lambda_traits_helper<R()> {
    using result_type = R;
};

template <typename R, typename A0>
struct lambda_traits_helper<R(A0)> {
    using result_type = R;
    using arg0_type = A0;
};

template <typename R, typename A0, typename A1>
struct lambda_traits_helper<R(A0, A1)> {
    using result_type = R;
    using arg0_type = A0;
    using arg1_type = A1;
};

template <typename R, typename... Args>
struct lambda_traits_helper<R(Args...)> {
    using result_type = R;
};

template <typename R, typename C, typename... Args>
struct lambda_traits_helper<R (C::*)(Args...)> : public lambda_traits_helper<R(Args...)> {};

template <typename R, typename C, typename... Args>
struct lambda_traits_helper<R (C::*)(Args...) const> : public lambda_traits_helper<R (C::*)(Args...)> {};
}  // namespace detail

/**
 * A type trait enabling the deduction of type properties of lambdas.
 * Those include so far:
 *      - the result type (result_type)
 *      - the first argument type (arg0_type)
 */
template <typename Lambda>
struct lambda_traits : public detail::lambda_traits_helper<decltype(&Lambda::operator())> {};

// -------------------------------------------------------------------------------
//                              General Algorithms
// -------------------------------------------------------------------------------

/**
 * A generic test checking whether all elements within a container satisfy a
 * certain predicate.
 *
 * @param c the container
 * @param p the predicate
 * @return true if for all elements x in c the predicate p(x) is true, false
 *          otherwise; for empty containers the result is always true
 */
template <typename Container, typename UnaryPredicate>
bool all_of(const Container& c, UnaryPredicate p) {
    return std::all_of(c.begin(), c.end(), p);
}

/**
 * A generic test checking whether any elements within a container satisfy a
 * certain predicate.
 *
 * @param c the container
 * @param p the predicate
 * @return true if there is an element x in c such that predicate p(x) is true, false
 *          otherwise; for empty containers the result is always false
 */
template <typename Container, typename UnaryPredicate>
bool any_of(const Container& c, UnaryPredicate p) {
    return std::any_of(c.begin(), c.end(), p);
}

/**
 * A generic test checking whether all elements within a container satisfy a
 * certain predicate.
 *
 * @param c the container
 * @param p the predicate
 * @return true if for all elements x in c the predicate p(x) is true, false
 *          otherwise; for empty containers the result is always true
 */
template <typename Container, typename UnaryPredicate>
bool none_of(const Container& c, UnaryPredicate p) {
    return std::none_of(c.begin(), c.end(), p);
}

// -------------------------------------------------------------------------------
//                               Timing Utils
// -------------------------------------------------------------------------------

// a type def for a time point
using time_point = std::chrono::high_resolution_clock::time_point;
using std::chrono::microseconds;

// a shortcut for taking the current time
inline time_point now() {
    return std::chrono::high_resolution_clock::now();
}

// a shortcut for obtaining the time difference in milliseconds
inline long duration_in_us(const time_point& start, const time_point& end) {
    return static_cast<long>(std::chrono::duration_cast<std::chrono::microseconds>(end - start).count());
}

// a shortcut for obtaining the time difference in nanoseconds
inline long duration_in_ns(const time_point& start, const time_point& end) {
    return static_cast<long>(std::chrono::duration_cast<std::chrono::nanoseconds>(end - start).count());
}

// -------------------------------------------------------------------------------
//                               File Utils
// -------------------------------------------------------------------------------

/**
 *  Check whether a file exists in the file system
 */
inline bool existFile(const std::string& name) {
    struct stat buffer = {};
    if (stat(name.c_str(), &buffer) == 0) {
        if ((buffer.st_mode & S_IFMT) != 0) {
            return true;
        }
    }
    return false;
}

/**
 *  Check whether a directory exists in the file system
 */
inline bool existDir(const std::string& name) {
    struct stat buffer = {};
    if (stat(name.c_str(), &buffer) == 0) {
        if ((buffer.st_mode & S_IFDIR) != 0) {
            return true;
        }
    }
    return false;
}

/**
 * Check whether a given file exists and it is an executable
 */
inline bool isExecutable(const std::string& name) {
    return existFile(name) && (access(name.c_str(), X_OK) == 0);
}

/**
 * Simple implementation of a which tool
 */
inline std::string which(const std::string& name) {
    char buf[PATH_MAX];
    if ((::realpath(name.c_str(), buf) != nullptr) && isExecutable(buf)) {
        return buf;
    }
    const char* syspath = ::getenv("PATH");
    if (syspath == nullptr) {
        return "";
    }
    std::stringstream sstr;
    sstr << syspath;
    std::string sub;
    while (std::getline(sstr, sub, ':')) {
        std::string path = sub + "/" + name;
        if (isExecutable(path) && (realpath(path.c_str(), buf) != nullptr)) {
            return buf;
        }
    }
    return "";
}

/**
 *  C++-style dirname
 */
inline std::string dirName(const std::string& name) {
    if (name.empty()) {
        return ".";
    }
    size_t lastNotSlash = name.find_last_not_of('/');
    // All '/'
    if (lastNotSlash == std::string::npos) {
        return "/";
    }
    size_t leadingSlash = name.find_last_of('/', lastNotSlash);
    // No '/'
    if (leadingSlash == std::string::npos) {
        return ".";
    }
    // dirname is '/'
    if (leadingSlash == 0) {
        return "/";
    }
    return name.substr(0, leadingSlash);
}

/**
 *  C++-style realpath
 */
inline std::string absPath(const std::string& path) {
    char buf[PATH_MAX];
    char* res = realpath(path.c_str(), buf);
    return (res == nullptr) ? "" : std::string(buf);
}

/**
 *  Join two paths together; note that this does not resolve overlaps or relative paths.
 */
inline std::string pathJoin(const std::string& first, const std::string& second) {
    unsigned firstPos = static_cast<unsigned>(first.size()) - 1;
    while (first.at(firstPos) == '/') {
        firstPos--;
    }
    unsigned secondPos = 0;
    while (second.at(secondPos) == '/') {
        secondPos++;
    }
    return first.substr(0, firstPos + 1) + '/' + second.substr(secondPos);
}

/*
 * Find out if an executable given by @p tool exists in the path given @p path
 * relative to the directory given by @ base. A path here refers a
 * colon-separated list of directories.
 */
inline std::string findTool(const std::string& tool, const std::string& base, const std::string& path) {
    std::string dir = dirName(base);
    std::stringstream sstr(path);
    std::string sub;

    while (std::getline(sstr, sub, ':')) {
        std::string subpath = dir + "/" + sub + '/' + tool;
        if (isExecutable(subpath)) {
            return absPath(subpath);
        }
    }
    return "";
}

/*
 * Get the basename of a fully qualified filename
 */
inline std::string baseName(const std::string& filename) {
    if (filename.empty()) {
        return ".";
    }

    size_t lastNotSlash = filename.find_last_not_of('/');
    if (lastNotSlash == std::string::npos) {
        return "/";
    }

    size_t lastSlashBeforeBasename = filename.find_last_of('/', lastNotSlash - 1);
    if (lastSlashBeforeBasename == std::string::npos) {
        lastSlashBeforeBasename = static_cast<size_t>(-1);
    }
    return filename.substr(lastSlashBeforeBasename + 1, lastNotSlash - lastSlashBeforeBasename);
}

/**
 * File name, with extension removed.
 */
inline std::string simpleName(const std::string& path) {
    std::string name = baseName(path);
    const size_t lastDot = name.find_last_of('.');
    // file has no extension
    if (lastDot == std::string::npos) {
        return name;
    }
    const size_t lastSlash = name.find_last_of('/');
    // last slash occurs after last dot, so no extension
    if (lastSlash != std::string::npos && lastSlash > lastDot) {
        return name;
    }
    // last dot after last slash, or no slash
    return name.substr(0, lastDot);
}

/**
 * File extension, with all else removed.
 */
inline std::string fileExtension(const std::string& path) {
    std::string name = path;
    const size_t lastDot = name.find_last_of('.');
    // file has no extension
    if (lastDot == std::string::npos) {
        return std::string();
    }
    const size_t lastSlash = name.find_last_of('/');
    // last slash occurs after last dot, so no extension
    if (lastSlash != std::string::npos && lastSlash > lastDot) {
        return std::string();
    }
    // last dot after last slash, or no slash
    return name.substr(lastDot + 1);
}

/**
 * Generate temporary file.
 */
inline std::string tempFile() {
#ifdef _WIN32
    std::string templ;
    std::FILE* f = nullptr;
    while (f == nullptr) {
        templ = std::tmpnam(nullptr);
        f = fopen(templ.c_str(), "wx");
    }
    fclose(f);
    return templ;
#else
    char templ[40] = "./souffleXXXXXX";
    close(mkstemp(templ));
    return std::string(templ);
#endif
}

/**
 * Stringify a string using escapes for newline, tab, double-quotes and semicolons
 */
inline std::string stringify(const std::string& input) {
    std::string str(input);

    // replace semicolons returns by escape sequence
    size_t start_pos = 0;
    while ((start_pos = str.find(';', start_pos)) != std::string::npos) {
        str.replace(start_pos, 1, "\\;");
        start_pos += 2;
    }
    // replace double-quotes returns by escape sequence
    start_pos = 0;
    while ((start_pos = str.find('"', start_pos)) != std::string::npos) {
        str.replace(start_pos, 1, "\\\"");
        start_pos += 2;
    }
    // replace newline returns by escape sequence
    start_pos = 0;
    while ((start_pos = str.find('\n', start_pos)) != std::string::npos) {
        str.replace(start_pos, 1, "\\n");
        start_pos += 2;
    }
    // replace tab returns by escape sequence
    start_pos = 0;
    while ((start_pos = str.find('\t', start_pos)) != std::string::npos) {
        str.replace(start_pos, 1, "\\t");
        start_pos += 2;
    }
    return str;
}

/**
 * Escape JSON string.
 */
inline std::string escapeJSONstring(const std::string& JSONstr) {
    std::ostringstream destination;

    // Iterate over all characters except first and last
    for (char c : JSONstr) {
        if (c == '\"') {
            destination << "\\";
        }
        destination << c;
    }
    return destination.str();
}

/** Valid C++ identifier, note that this does not ensure the uniqueness of identifiers returned. */
inline std::string identifier(std::string id) {
    for (size_t i = 0; i < id.length(); i++) {
        if (((isalpha(id[i]) == 0) && i == 0) || ((isalnum(id[i]) == 0) && id[i] != '_')) {
            id[i] = '_';
        }
    }
    return id;
}

// TODO (b-scholz): tidy up unescape/escape functions

inline std::string unescape(
        const std::string& inputString, const std::string& needle, const std::string& replacement) {
    std::string result = inputString;
    size_t pos = 0;
    while ((pos = result.find(needle, pos)) != std::string::npos) {
        result = result.replace(pos, needle.length(), replacement);
        pos += replacement.length();
    }
    return result;
}

inline std::string unescape(const std::string& inputString) {
    std::string unescaped = unescape(inputString, "\\\"", "\"");
    unescaped = unescape(unescaped, "\\t", "\t");
    unescaped = unescape(unescaped, "\\r", "\r");
    unescaped = unescape(unescaped, "\\n", "\n");
    return unescaped;
}

inline std::string escape(
        const std::string& inputString, const std::string& needle, const std::string& replacement) {
    std::string result = inputString;
    size_t pos = 0;
    while ((pos = result.find(needle, pos)) != std::string::npos) {
        result = result.replace(pos, needle.length(), replacement);
        pos += replacement.length();
    }
    return result;
}

inline std::string escape(const std::string& inputString) {
    std::string escaped = escape(inputString, "\"", "\\\"");
    escaped = escape(escaped, "\t", "\\t");
    escaped = escape(escaped, "\r", "\\r");
    escaped = escape(escaped, "\n", "\\n");
    return escaped;
}

inline std::stringstream execStdOut(char const* cmd) {
    FILE* in = popen(cmd, "r");
    std::stringstream data;
    while (in != nullptr) {
        char c = fgetc(in);
        if (feof(in) != 0) {
            break;
        }
        data << c;
    }
    pclose(in);
    return data;
}

inline std::stringstream execStdOut(std::string const& cmd) {
    return execStdOut(cmd.c_str());
}

class TempFileStream : public std::fstream {
    std::string fileName;

public:
    TempFileStream(std::string fileName = tempFile())
            : std::fstream(fileName), fileName(std::move(fileName)) {}
    ~TempFileStream() override {
        close();
        remove(fileName.c_str());
    }

    std::string const& getFileName() const {
        return fileName;
    }
};

// -------------------------------------------------------------------------------
//                              Hint / Cache
// -------------------------------------------------------------------------------

/**
 * An Least-Recently-Used cache for arbitrary element types. Elements can be signaled
 * to be accessed and iterated through in their LRU order.
 */
template <typename T, unsigned size = 1>
class LRUCache {
    // the list of pointers maintained
    std::array<T, size> entries;

    // pointer to predecessor / successor in the entries list
    std::array<std::size_t, size> priv;  // < predecessor of element i
    std::array<std::size_t, size> post;  // < successor of element i

    std::size_t first{0};        // < index of the first element
    std::size_t last{size - 1};  // < index of the last element

public:
    // creates a new, empty cache
    LRUCache(const T& val = T()) {
        for (unsigned i = 0; i < size; i++) {
            entries[i] = val;
            priv[i] = i - 1;
            post[i] = i + 1;
        }
        priv[first] = last;
        post[last] = first;
    }

    // clears the content of this cache
    void clear(const T& val = T()) {
        for (auto& cur : entries) {
            cur = val;
        }
    }

    // registers an access to the given element
    void access(const T& val) {
        // test whether it is contained
        for (std::size_t i = 0; i < size; i++) {
            if (entries[i] != val) {
                continue;
            }

            // -- move this one to the front --

            // if it is the first, nothing to handle
            if (i == first) {
                return;
            }

            // if this is the last, just first and last need to change
            if (i == last) {
                auto tmp = last;
                last = priv[last];
                first = tmp;
                return;
            }

            // otherwise we need to update the linked list

            // remove from current position
            post[priv[i]] = post[i];
            priv[post[i]] = priv[i];

            // insert in first position
            post[i] = first;
            priv[i] = last;
            priv[first] = i;
            post[last] = i;

            // update first pointer
            first = i;
            return;
        }
        // not present => drop last, make it first
        entries[last] = val;
        auto tmp = last;
        last = priv[last];
        first = tmp;
    }

    /**
     * Iterates over the elements within this cache in LRU order.
     * The operator is applied on each element. If the operation
     * returns false, iteration is continued. If the operator return
     * true, iteration is stopped -- similar to the any operator.
     *
     * @param op the operator to be applied on every element
     * @return true if op returned true for any entry, false otherwise
     */
    template <typename Op>
    bool forEachInOrder(const Op& op) const {
        std::size_t i = first;
        while (i != last) {
            if (op(entries[i])) return true;
            i = post[i];
        }
        return op(entries[i]);
    }

    // equivalent to forEachInOrder
    template <typename Op>
    bool any(const Op& op) const {
        return forEachInOrder(op);
    }
};

template <typename T, unsigned size>
std::ostream& operator<<(std::ostream& out, const LRUCache<T, size>& cache) {
    bool first = true;
    cache.forEachInOrder([&](const T& val) {
        if (!first) {
            out << ",";
        }
        first = false;
        out << val;
        return false;
    });
    return out;
}

// a specialization for a single-entry cache
template <typename T>
class LRUCache<T, 1> {
    // the single entry in this cache
    T entry;

public:
    // creates a new, empty cache
    LRUCache() : entry() {}

    // creates a new, empty cache storing the given value
    LRUCache(const T& val) : entry(val) {}

    // clears the content of this cache
    void clear(const T& val = T()) {
        entry = val;
    }

    // registers an access to the given element
    void access(const T& val) {
        entry = val;
    }

    /**
     * See description in most general case.
     */
    template <typename Op>
    bool forEachInOrder(const Op& op) const {
        return op(entry);
    }

    // equivalent to forEachInOrder
    template <typename Op>
    bool any(const Op& op) const {
        return forEachInOrder(op);
    }

    // --- print support ---

    friend std::ostream& operator<<(std::ostream& out, const LRUCache& cache) {
        return out << cache.entry;
    }
};

// a specialization for no-entry caches.
template <typename T>
class LRUCache<T, 0> {
public:
    // creates a new, empty cache
    LRUCache(const T& = T()) {}

    // clears the content of this cache
    void clear(const T& = T()) {
        // nothing to do
    }

    // registers an access to the given element
    void access(const T&) {
        // nothing to do
    }

    /**
     * Always returns false.
     */
    template <typename Op>
    bool forEachInOrder(const Op&) const {
        return false;
    }

    // equivalent to forEachInOrder
    template <typename Op>
    bool any(const Op& op) const {
        return forEachInOrder(op);
    }

    // --- print support ---

    friend std::ostream& operator<<(std::ostream& out, const LRUCache& /* cache */) {
        return out << "-empty-";
    }
};

// -------------------------------------------------------------------------------
//                           Hint / Cache Profiling
// -------------------------------------------------------------------------------

/**
 * cache hits/misses.
 */
#ifdef _SOUFFLE_STATS

class CacheAccessCounter {
    std::atomic<std::size_t> hits;
    std::atomic<std::size_t> misses;

public:
    CacheAccessCounter() : hits(0), misses(0) {}
    CacheAccessCounter(const CacheAccessCounter& other) : hits(other.getHits()), misses(other.getMisses()) {}
    void addHit() {
        hits.fetch_add(1, std::memory_order_relaxed);
    }
    void addMiss() {
        misses.fetch_add(1, std::memory_order_relaxed);
    }
    std::size_t getHits() const {
        return hits;
    }
    std::size_t getMisses() const {
        return misses;
    }
    std::size_t getAccesses() const {
        return getHits() + getMisses();
    }
    void reset() {
        hits = 0;
        misses = 0;
    }
};

#else

class CacheAccessCounter {
public:
    CacheAccessCounter() = default;
    CacheAccessCounter(const CacheAccessCounter& /* other */) = default;
    inline void addHit() {}
    inline void addMiss() {}
    inline std::size_t getHits() {
        return 0;
    }
    inline std::size_t getMisses() {
        return 0;
    }
    inline std::size_t getAccesses() {
        return 0;
    }
    inline void reset() {}
};

#endif
}  // end namespace souffle<|MERGE_RESOLUTION|>--- conflicted
+++ resolved
@@ -387,12 +387,9 @@
     return res;
 }
 
-<<<<<<< HEAD
-=======
 /**
  * Applies a function to each element of a vector and returns the results.
  */
->>>>>>> 408b9272
 template <typename A, typename F /* : A -> B */>
 auto map(const std::vector<A>& xs, F&& f) {
     std::vector<decltype(f(xs[0]))> ys;
