/*
 * Souffle - A Datalog Compiler
 * Copyright (c) 2015, Oracle and/or its affiliates. All rights reserved
 * Licensed under the Universal Permissive License v 1.0 as shown at:
 * - https://opensource.org/licenses/UPL
 * - <souffle root>/licenses/SOUFFLE-UPL.txt
 */

/************************************************************************
 *
 * @file ComponentInstantiationTransformer.cpp
 *
 * Instantiate Components
 *
 ***********************************************************************/

#include "ComponentInstantiationTransformer.h"
#include "AstAttribute.h"
#include "AstClause.h"
#include "AstComponent.h"
#include "AstIO.h"
#include "AstLiteral.h"
#include "AstProgram.h"
#include "AstQualifiedName.h"
#include "AstRelation.h"
#include "AstTranslationUnit.h"
#include "AstVisitor.h"
#include "ComponentLookupAnalysis.h"
#include "ErrorReport.h"
#include "Util.h"
#include <algorithm>
#include <memory>

namespace souffle {

class AstNode;

namespace {

static const unsigned int MAX_INSTANTIATION_DEPTH = 1000;

/**
 * A container type for the (instantiated) content of a component.
 */
struct ComponentContent {
    std::vector<std::unique_ptr<AstType>> types;
    std::vector<std::unique_ptr<AstRelation>> relations;
    std::vector<std::unique_ptr<AstIO>> ios;

    void add(std::unique_ptr<AstType>& type, ErrorReport& report) {
        // add to result content (check existence first)
        auto foundItem =
                std::find_if(types.begin(), types.end(), [&](const std::unique_ptr<AstType>& element) {
                    return (element->getQualifiedName() == type->getQualifiedName());
                });
        if (foundItem != types.end()) {
            Diagnostic err(Diagnostic::ERROR,
                    DiagnosticMessage(
                            "Redefinition of type " + toString(type->getQualifiedName()), type->getSrcLoc()),
                    {DiagnosticMessage("Previous definition", (*foundItem)->getSrcLoc())});
            report.addDiagnostic(err);
        }
        types.push_back(std::move(type));
    }

    void add(std::unique_ptr<AstRelation>& rel, ErrorReport& report) {
        // add to result content (check existence first)
        auto foundItem = std::find_if(
                relations.begin(), relations.end(), [&](const std::unique_ptr<AstRelation>& element) {
                    return (element->getQualifiedName() == rel->getQualifiedName());
                });
        if (foundItem != relations.end()) {
            Diagnostic err(Diagnostic::ERROR,
                    DiagnosticMessage("Redefinition of relation " + toString(rel->getQualifiedName()),
                            rel->getSrcLoc()),
                    {DiagnosticMessage("Previous definition", (*foundItem)->getSrcLoc())});
            report.addDiagnostic(err);
        }
        relations.push_back(std::move(rel));
    }

    void add(std::unique_ptr<AstIO>& directive, ErrorReport& report) {
        // Check if i/o directive already exists
        auto foundItem = std::find_if(ios.begin(), ios.end(), [&](const std::unique_ptr<AstIO>& io) {
            return io->getQualifiedName() == directive->getQualifiedName();
        });
        // if yes, add error
        if (foundItem != ios.end()) {
            const std::string& op = (*foundItem)->getKVP("operation");
            if (op == directive->getKVP("operation") && op != "output") {
                Diagnostic err(Diagnostic::ERROR,
                        DiagnosticMessage("Redefinition of " + op + " directive " +
                                                  toString(directive->getQualifiedName()),
                                directive->getSrcLoc()),
                        {DiagnosticMessage("Previous definition", (*foundItem)->getSrcLoc())});
                report.addDiagnostic(err);
            }
        }
        // if not, add it
        ios.push_back(std::move(directive));
    }
};

/**
 * Recursively computes the set of relations (and included clauses) introduced
 * by this init statement enclosed within the given scope.
 */
ComponentContent getInstantiatedContent(AstProgram& program, const AstComponentInit& componentInit,
        const AstComponent* enclosingComponent, const ComponentLookup& componentLookup,
        std::vector<std::unique_ptr<AstClause>>& orphans, ErrorReport& report,
        const TypeBinding& binding = TypeBinding(), unsigned int maxDepth = MAX_INSTANTIATION_DEPTH);

/**
 * Collects clones of all the content in the given component and its base components.
 */
void collectContent(AstProgram& program, const AstComponent& component, const TypeBinding& binding,
        const AstComponent* enclosingComponent, const ComponentLookup& componentLookup, ComponentContent& res,
        std::vector<std::unique_ptr<AstClause>>& orphans, const std::set<std::string>& overridden,
        ErrorReport& report, unsigned int maxInstantiationDepth) {
    // start with relations and clauses of the base components
    for (const auto& base : component.getBaseComponents()) {
        const AstComponent* comp = componentLookup.getComponent(enclosingComponent, base->getName(), binding);
        if (comp != nullptr) {
            // link formal with actual type parameters
            const auto& formalParams = comp->getComponentType()->getTypeParameters();
            const auto& actualParams = base->getTypeParameters();

            // update type binding
            TypeBinding activeBinding = binding.extend(formalParams, actualParams);

            for (const auto& cur : comp->getInstantiations()) {
                // instantiate sub-component
                ComponentContent content = getInstantiatedContent(program, *cur, enclosingComponent,
                        componentLookup, orphans, report, activeBinding, maxInstantiationDepth - 1);

                // process types
                for (auto& type : content.types) {
                    res.add(type, report);
                }

                // process relations
                for (auto& rel : content.relations) {
                    res.add(rel, report);
                }

                // process io directives
                for (auto& io : content.ios) {
                    res.add(io, report);
                }
            }

            // collect definitions from base type
            std::set<std::string> superOverridden;
            superOverridden.insert(overridden.begin(), overridden.end());
            superOverridden.insert(component.getOverridden().begin(), component.getOverridden().end());
            collectContent(program, *comp, activeBinding, comp, componentLookup, res, orphans,
                    superOverridden, report, maxInstantiationDepth);
        }
    }

    // and continue with the local types
    for (const auto& cur : component.getTypes()) {
        // create a clone
        std::unique_ptr<AstType> type(cur->clone());

        // instantiate elements of union types
        visitDepthFirst(*type, [&](const AstUnionType& type) {
            for (const auto& name : type.getTypes()) {
                AstQualifiedName newName = binding.find(name);
                if (!newName.empty()) {
                    const_cast<AstQualifiedName&>(name) = newName;
                }
            }
        });

        // instantiate elements of record types
        visitDepthFirst(*type, [&](const AstRecordType& type) {
            for (const auto& field : type.getFields()) {
                AstQualifiedName newName = binding.find(field.type);
                if (!newName.empty()) {
                    const_cast<AstQualifiedName&>(field.type) = newName;
                }
            }
        });

        // add to result list (check existence first)
        res.add(type, report);
    }

    // and the local relations
    for (const auto& cur : component.getRelations()) {
        // create a clone
        std::unique_ptr<AstRelation> rel(cur->clone());

        // update attribute types
        for (AstAttribute* attr : rel->getAttributes()) {
            AstQualifiedName forward = binding.find(attr->getTypeName());
            if (!forward.empty()) {
                attr->setTypeName(forward);
            }
        }

        // add to result list (check existence first)
        res.add(rel, report);
    }

    // and the local io directives
    for (const auto& io : component.getIOs()) {
        // create a clone
        std::unique_ptr<AstIO> instantiatedIO(io->clone());

        res.add(instantiatedIO, report);
    }

    // index the available relations
    std::map<AstQualifiedName, AstRelation*> index;
    for (const auto& cur : res.relations) {
        index[cur->getQualifiedName()] = cur.get();
    }

    // add the local clauses
    // TODO: check orphans
    for (const auto& cur : component.getClauses()) {
        if (overridden.count(cur->getHead()->getQualifiedName().getQualifiers()[0]) == 0) {
            AstRelation* rel = index[cur->getHead()->getQualifiedName()];
            if (rel != nullptr) {
                program.addClause(std::unique_ptr<AstClause>(cur->clone()));
            } else {
                orphans.emplace_back(cur->clone());
            }
        }
    }

    // add orphan clauses at the current level if they can be resolved
    for (auto iter = orphans.begin(); iter != orphans.end();) {
        auto& cur = *iter;
        AstRelation* rel = index[cur->getHead()->getQualifiedName()];
        if (rel != nullptr) {
            // add orphan to current instance and delete from orphan list
            program.addClause(std::unique_ptr<AstClause>(cur->clone()));
            iter = orphans.erase(iter);
        } else {
            ++iter;
        }
    }
}

ComponentContent getInstantiatedContent(AstProgram& program, const AstComponentInit& componentInit,
        const AstComponent* enclosingComponent, const ComponentLookup& componentLookup,
        std::vector<std::unique_ptr<AstClause>>& orphans, ErrorReport& report, const TypeBinding& binding,
        unsigned int maxDepth) {
    // start with an empty list
    ComponentContent res;

    if (maxDepth == 0) {
        report.addError("Component instantiation limit reached", componentInit.getSrcLoc());
        return res;
    }

    // get referenced component
    const AstComponent* component = componentLookup.getComponent(
            enclosingComponent, componentInit.getComponentType()->getName(), binding);
    if (component == nullptr) {
        // this component is not defined => will trigger a semantic error
        return res;
    }

    // update type biding
    const auto& formalParams = component->getComponentType()->getTypeParameters();
    const auto& actualParams = componentInit.getComponentType()->getTypeParameters();
    TypeBinding activeBinding = binding.extend(formalParams, actualParams);

    // instantiated nested components
    for (const auto& cur : component->getInstantiations()) {
        // get nested content
        ComponentContent nestedContent = getInstantiatedContent(
                program, *cur, component, componentLookup, orphans, report, activeBinding, maxDepth - 1);

        // add types
        for (auto& type : nestedContent.types) {
            res.add(type, report);
        }

        // add relations
        for (auto& rel : nestedContent.relations) {
            res.add(rel, report);
        }

        // add IO directives
        for (auto& io : nestedContent.ios) {
            res.add(io, report);
        }
    }

    // collect all content in this component
    std::set<std::string> overridden;
    collectContent(program, *component, activeBinding, enclosingComponent, componentLookup, res, orphans,
            overridden, report, maxDepth);

    // update type names
    std::map<AstQualifiedName, AstQualifiedName> typeNameMapping;
    for (const auto& cur : res.types) {
        auto newName = componentInit.getInstanceName() + cur->getQualifiedName();
        typeNameMapping[cur->getQualifiedName()] = newName;
        cur->setQualifiedName(newName);
    }

    // update relation names
    std::map<AstQualifiedName, AstQualifiedName> relationNameMapping;
    for (const auto& cur : res.relations) {
        auto newName = componentInit.getInstanceName() + cur->getQualifiedName();
        relationNameMapping[cur->getQualifiedName()] = newName;
        cur->setQualifiedName(newName);
    }

    // create a helper function fixing type and relation references
    auto fixNames = [&](const AstNode& node) {
        // rename attribute types in headers
        visitDepthFirst(node, [&](const AstAttribute& attr) {
            auto pos = typeNameMapping.find(attr.getTypeName());
            if (pos != typeNameMapping.end()) {
                const_cast<AstAttribute&>(attr).setTypeName(pos->second);
            }
        });

        // rename atoms in clauses
        visitDepthFirst(node, [&](const AstAtom& atom) {
            auto pos = relationNameMapping.find(atom.getQualifiedName());
            if (pos != relationNameMapping.end()) {
                const_cast<AstAtom&>(atom).setQualifiedName(pos->second);
            }
        });

        // rename IO directives
        visitDepthFirst(node, [&](const AstIO& io) {
            auto pos = relationNameMapping.find(io.getQualifiedName());
            if (pos != relationNameMapping.end()) {
                const_cast<AstIO&>(io).setQualifiedName(pos->second);
            }
        });

        // rename field types in records
        visitDepthFirst(node, [&](const AstRecordType& recordType) {
            auto& fields = recordType.getFields();
            for (size_t i = 0; i < fields.size(); i++) {
                auto& field = fields[i];
                auto pos = typeNameMapping.find(field.type);
                if (pos != typeNameMapping.end()) {
                    const_cast<AstRecordType&>(recordType).setFieldType(i, pos->second);
                }
            }
        });

        // rename variant types in unions
        visitDepthFirst(node, [&](const AstUnionType& unionType) {
            auto& variants = unionType.getTypes();
            for (size_t i = 0; i < variants.size(); i++) {
                auto pos = typeNameMapping.find(variants[i]);
                if (pos != typeNameMapping.end()) {
                    const_cast<AstUnionType&>(unionType).setVariantType(i, pos->second);
                }
            }
        });

        // rename type information in typecast
        visitDepthFirst(node, [&](const AstTypeCast& cast) {
            auto pos = typeNameMapping.find(cast.getType());
            if (pos != typeNameMapping.end()) {
                const_cast<AstTypeCast&>(cast).setType(pos->second);
            }
        });
    };

    // rename attribute type in headers and atoms in clauses of the relation
    for (const auto& cur : res.relations) {
        fixNames(*cur);
    }

    // rename orphans
    for (const auto& cur : orphans) {
        fixNames(*cur);
    }

    // rename io directives
    for (const auto& cur : res.ios) {
        fixNames(*cur);
    }

    // rename subtypes
    for (const auto& cur : res.types) {
        fixNames(*cur);
    }

    // done
    return res;
}
}  // namespace

bool ComponentInstantiationTransformer::transform(AstTranslationUnit& translationUnit) {
    // TODO: Do this without being a friend class of AstProgram

    AstProgram& program = *translationUnit.getProgram();

    auto* componentLookup = translationUnit.getAnalysis<ComponentLookup>();

    for (const auto& cur : program.instantiations) {
        std::vector<std::unique_ptr<AstClause>> orphans;

        ComponentContent content = getInstantiatedContent(
                program, *cur, nullptr, *componentLookup, orphans, translationUnit.getErrorReport());
        for (auto& type : content.types) {
            program.types.push_back(std::move(type));
        }
        for (auto& rel : content.relations) {
            program.relations.push_back(std::move(rel));
        }
        for (auto& io : content.ios) {
            program.ios.push_back(std::move(io));
        }
    }
<<<<<<< HEAD
=======
    // remember the remaining orphan clauses
    program.clauses.clear();
    program.clauses.swap(unbound);
>>>>>>> 09508162

    // delete components and instantiations
    program.instantiations.clear();
    program.components.clear();

    return true;
}

}  // end namespace souffle<|MERGE_RESOLUTION|>--- conflicted
+++ resolved
@@ -418,12 +418,6 @@
             program.ios.push_back(std::move(io));
         }
     }
-<<<<<<< HEAD
-=======
-    // remember the remaining orphan clauses
-    program.clauses.clear();
-    program.clauses.swap(unbound);
->>>>>>> 09508162
 
     // delete components and instantiations
     program.instantiations.clear();
