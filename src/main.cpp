--- conflicted
+++ resolved
@@ -113,15 +113,11 @@
                     {"bddbddb",       'b', "FILE",          "", false, "Convert input into bddbddb file format."},
                     {"debug-report",  'r', "FILE",          "", false, "Write debugging output to HTML report."},
                     {"verbose",       'v',     "",          "", false, "Verbose output."},
-<<<<<<< HEAD
-                    {"help",          'h',     "",          "", false, "Display this help message."}
-=======
                     {"help",          'h',     "",          "", false, "Display this help message."},
 		    // TODO
                     {"breadth-limit",   3,    "N",          "", false, "Specify the breadth limit used for the topological ordering of strongly connected components."},
                     {"depth-limit",     4,    "N",          "", false, "Specify the depth limit used for the topological ordering of strongly connected components."},
                     {"lookahead",       5,    "N",          "", false, "Specify the lookahead used for the topological ordering of strongly connected components."}
->>>>>>> f9618745
                 };
                 return std::vector<MainOption>(std::begin(opts), std::end(opts));
             }()
@@ -134,13 +130,6 @@
              std::cerr << Global::config().help();
              return 0;
         }
-<<<<<<< HEAD
-
-        /* check that datalog program exists */
-        if (!Global::config().has("") || !existFile(Global::config().get("")))
-            ERROR("cannot open file " + std::string(argv[optind]));
-
-=======
 
         /* check that datalog program exists */
         if (!Global::config().has("") || !existFile(Global::config().get("")))
@@ -169,7 +158,6 @@
 	}
 
 
->>>>>>> f9618745
         /* turn on compilation of executables */
         if (Global::config().has("dl-program"))
             Global::config().set("compile");
