/*
 * Souffle - A Datalog Compiler
 * Copyright (c) 2013, 2014, Oracle and/or its affiliates. All rights reserved
 * Licensed under the Universal Permissive License v 1.0 as shown at:
 * - https://opensource.org/licenses/UPL
 * - <souffle root>/licenses/SOUFFLE-UPL.txt
 */

/************************************************************************
 *
 * @file RamOperation.h
 *
 * Defines the Operation of a relational algebra query.
 *
 ***********************************************************************/

#pragma once

#include "RamCondition.h"
#include "RamExpression.h"
#include "RamNode.h"
#include "RamRelation.h"
#include "RamTypes.h"
#include "Util.h"
#include <cassert>
#include <cstddef>
#include <iosfwd>
#include <memory>
#include <string>
#include <vector>

namespace souffle {

/**
 * Abstract class for a relational algebra operation
 */
class RamOperation : public RamNode {
public:
    RamOperation() = default;

    virtual void print(std::ostream& os, int tabpos) const = 0;

    void print(std::ostream& os) const override {
        print(os, 0);
    }

    std::vector<const RamNode*> getChildNodes() const override = 0;

    void apply(const RamNodeMapper& map) override = 0;

    RamOperation* clone() const override = 0;

protected:
    bool equal(const RamNode& node) const override = 0;
};

/**
 * Abstract class for a nesting operations in a loop-nest
 */
class RamNestedOperation : public RamOperation {
public:
    RamNestedOperation(std::unique_ptr<RamOperation> nested, std::string profileText = "")
            : RamOperation(), nestedOperation(std::move(nested)), profileText(std::move(profileText)) {}

    /** Get nested operation */
    RamOperation& getOperation() const {
        assert(nullptr != nestedOperation);
        return *nestedOperation;
    }

    /** Get profile text */
    const std::string& getProfileText() const {
        return profileText;
    }

    void print(std::ostream& os, int tabpos) const override {
        nestedOperation->print(os, tabpos);
    }

    std::vector<const RamNode*> getChildNodes() const override {
        return {nestedOperation.get()};
    }

    void apply(const RamNodeMapper& map) override {
        nestedOperation = map(std::move(nestedOperation));
    }

protected:
    /** Nested operation */
    std::unique_ptr<RamOperation> nestedOperation;

    /** Profile text */
    const std::string profileText;

    bool equal(const RamNode& node) const override {
        assert(nullptr != dynamic_cast<const RamNestedOperation*>(&node));
        const auto& other = static_cast<const RamNestedOperation&>(node);
        return getOperation() == other.getOperation() && getProfileText() == other.getProfileText();
    }
};

/**
 * Abstract class for relation searches and lookups
 */
class RamSearch : public RamNestedOperation {
public:
    RamSearch(int ident, std::unique_ptr<RamOperation> nested, std::string profileText = "")
            : RamNestedOperation(std::move(nested), std::move(profileText)), identifier(ident) {}

    /** Get identifier */
    int getTupleId() const {
        return identifier;
    }

    std::vector<const RamNode*> getChildNodes() const override {
        return RamNestedOperation::getChildNodes();
    }

protected:
    /** Identifier for the tuple */
    const int identifier;

    bool equal(const RamNode& node) const override {
        assert(nullptr != dynamic_cast<const RamSearch*>(&node));
        const auto& other = static_cast<const RamSearch&>(node);
        return RamNestedOperation::equal(other) && getTupleId() == other.getTupleId();
    }
};

/**
 * Abstract class for relation searches
 */
class RamRelationSearch : public RamSearch {
public:
    RamRelationSearch(std::unique_ptr<RamRelationReference> relRef, int ident,
            std::unique_ptr<RamOperation> nested, std::string profileText = "")
            : RamSearch(ident, std::move(nested), std::move(profileText)), relationRef(std::move(relRef)) {}

    /** Get search relation */
    const RamRelation& getRelation() const {
        return *relationRef->get();
    }

    void apply(const RamNodeMapper& map) override {
        RamSearch::apply(map);
        relationRef = map(std::move(relationRef));
    }

    std::vector<const RamNode*> getChildNodes() const override {
        auto res = RamSearch::getChildNodes();
        res.push_back(relationRef.get());
        return res;
    }

protected:
    /** Search relation */
    std::unique_ptr<RamRelationReference> relationRef;

    bool equal(const RamNode& node) const override {
        assert(nullptr != dynamic_cast<const RamRelationSearch*>(&node));
        const auto& other = static_cast<const RamRelationSearch&>(node);
        return RamSearch::equal(other) && getRelation() == other.getRelation();
    }
};

/**
 * Relation Scan
 *
 * Iterate all tuples of a relation
 */
class RamScan : public RamRelationSearch {
public:
    RamScan(std::unique_ptr<RamRelationReference> rel, int ident, std::unique_ptr<RamOperation> nested,
            std::string profileText = "")
            : RamRelationSearch(std::move(rel), ident, std::move(nested), std::move(profileText)) {}

    void print(std::ostream& os, int tabpos) const override {
        os << times(" ", tabpos);
        os << "FOR t" << getTupleId();
        os << " IN " << getRelation().getName() << std::endl;
        RamRelationSearch::print(os, tabpos + 1);
    }

    RamScan* clone() const override {
        return new RamScan(std::unique_ptr<RamRelationReference>(relationRef->clone()), getTupleId(),
                std::unique_ptr<RamOperation>(getOperation().clone()), getProfileText());
    }

    std::vector<const RamNode*> getChildNodes() const override {
        return RamRelationSearch::getChildNodes();
    }
};

/**
 * Relation Scan with Index
 *
 * Search for tuples of a relation matching a criteria
 */
class RamIndexRelationSearch : public RamRelationSearch {
public:
    RamIndexRelationSearch(std::unique_ptr<RamRelationReference> r, int ident,
            std::vector<std::unique_ptr<RamExpression>> queryPattern, std::unique_ptr<RamOperation> nested,
            std::string profileText = "")
            : RamRelationSearch(std::move(r), ident, std::move(nested), std::move(profileText)),
              queryPattern(std::move(queryPattern)) {
        assert(getRangePattern().size() == getRelation().getArity());
    }

    /** Get range pattern */
    std::vector<RamExpression*> getRangePattern() const {
        return toPtrVector(queryPattern);
    }

    std::vector<const RamNode*> getChildNodes() const override {
        auto res = RamRelationSearch::getChildNodes();
        for (auto& cur : queryPattern) {
            if (cur != nullptr) {
                res.push_back(cur.get());
            }
        }
        return res;
    }

    void apply(const RamNodeMapper& map) override {
        RamRelationSearch::apply(map);
        for (auto& cur : queryPattern) {
            if (cur != nullptr) {
                cur = map(std::move(cur));
            }
        }
    }

protected:
    /** Values of index per column of table (if indexable) */
    std::vector<std::unique_ptr<RamExpression>> queryPattern;

    bool equal(const RamNode& node) const override {
        assert(nullptr != dynamic_cast<const RamIndexRelationSearch*>(&node));
        const auto& other = static_cast<const RamIndexRelationSearch&>(node);
        return RamRelationSearch::equal(other) && equal_targets(queryPattern, other.queryPattern);
    }
};

/**
 * Relation Scan with Index
 *
 * Search for tuples of a relation matching a criteria
 */
class RamIndexScan : public RamIndexRelationSearch {
public:
    RamIndexScan(std::unique_ptr<RamRelationReference> r, int ident,
            std::vector<std::unique_ptr<RamExpression>> queryPattern, std::unique_ptr<RamOperation> nested,
            std::string profileText = "")
            : RamIndexRelationSearch(std::move(r), ident, std::move(queryPattern), std::move(nested),
                      std::move(profileText)) {}

    void print(std::ostream& os, int tabpos) const override {
        const RamRelation& rel = getRelation();
        os << times(" ", tabpos);
        os << "SEARCH " << rel.getName() << " AS t" << getTupleId() << " ON INDEX ";
        bool first = true;
        for (unsigned int i = 0; i < rel.getArity(); ++i) {
            if (queryPattern[i] != nullptr) {
                if (first) {
                    first = false;
                } else {
                    os << " and ";
                }
                os << "t" << getTupleId() << "." << rel.getArg(i) << "=";
                queryPattern[i]->print(os);
            }
        }
        os << std::endl;
        RamIndexRelationSearch::print(os, tabpos + 1);
    }

    RamIndexScan* clone() const override {
        std::vector<std::unique_ptr<RamExpression>> resQueryPattern(queryPattern.size());
        for (unsigned int i = 0; i < queryPattern.size(); ++i) {
            if (nullptr != queryPattern[i]) {
                resQueryPattern[i] = std::unique_ptr<RamExpression>(queryPattern[i]->clone());
            }
        }
        RamIndexScan* res = new RamIndexScan(std::unique_ptr<RamRelationReference>(relationRef->clone()),
                getTupleId(), std::move(resQueryPattern),
                std::unique_ptr<RamOperation>(getOperation().clone()), getProfileText());
        return res;
    }
};

/**
 * Find a tuple in a relation such that a given condition holds.
 */
class RamChoice : public RamRelationSearch {
public:
    RamChoice(std::unique_ptr<RamRelationReference> rel, size_t ident, std::unique_ptr<RamCondition> cond,
            std::unique_ptr<RamOperation> nested, std::string profileText = "")
            : RamRelationSearch(std::move(rel), ident, std::move(nested), std::move(profileText)),
              condition(std::move(cond)) {}

    /** get condition */
    const RamCondition& getCondition() const {
        return *condition;
    }

    void print(std::ostream& os, int tabpos) const override {
        os << times(" ", tabpos);
        os << "CHOICE t" << getTupleId();
        os << " IN " << getRelation().getName();
        os << " WHERE " << getCondition();
        os << std::endl;
        RamRelationSearch::print(os, tabpos + 1);
    }

    void apply(const RamNodeMapper& map) override {
        RamRelationSearch::apply(map);
        condition = map(std::move(condition));
    }

    RamChoice* clone() const override {
        return new RamChoice(std::unique_ptr<RamRelationReference>(relationRef->clone()), getTupleId(),
                std::unique_ptr<RamCondition>(condition->clone()),
                std::unique_ptr<RamOperation>(getOperation().clone()), getProfileText());
    }

    std::vector<const RamNode*> getChildNodes() const override {
        return {nestedOperation.get(), relationRef.get(), condition.get()};
    }

    bool equal(const RamNode& node) const override {
        assert(nullptr != dynamic_cast<const RamChoice*>(&node));
        const auto& other = static_cast<const RamChoice&>(node);
        return RamRelationSearch::equal(other) && getCondition() == other.getCondition();
    }

protected:
    std::unique_ptr<RamCondition> condition;
};

/**
 * Use an index to find a tuple in a relation such that a given condition holds.
 */
class RamIndexChoice : public RamIndexRelationSearch {
public:
    RamIndexChoice(std::unique_ptr<RamRelationReference> r, int ident, std::unique_ptr<RamCondition> cond,
            std::vector<std::unique_ptr<RamExpression>> queryPattern, std::unique_ptr<RamOperation> nested,
            std::string profileText = "")
            : RamIndexRelationSearch(std::move(r), ident, std::move(queryPattern), std::move(nested),
                      std::move(profileText)),
              condition(std::move(cond)) {
        assert(getRangePattern().size() == getRelation().getArity());
    }

    /** get condition */
    const RamCondition& getCondition() const {
        return *condition;
    }

    /** Print */
    void print(std::ostream& os, int tabpos) const override {
        const RamRelation& rel = getRelation();
        os << times(" ", tabpos);
        os << "CHOICE " << rel.getName() << " AS t" << getTupleId() << " INDEX ";
        bool first = true;
        for (unsigned int i = 0; i < rel.getArity(); ++i) {
            if (queryPattern[i] != nullptr) {
                if (first) {
                    first = false;
                } else {
                    os << " and ";
                }
                os << "t" << getTupleId() << "." << rel.getArg(i) << "=";
                queryPattern[i]->print(os);
            }
        }
        os << " WHERE " << getCondition();
        os << std::endl;
        RamIndexRelationSearch::print(os, tabpos + 1);
    }

    /** Apply mapper */
    void apply(const RamNodeMapper& map) override {
        RamRelationSearch::apply(map);
        for (auto& cur : queryPattern) {
            if (cur != nullptr) {
                cur = map(std::move(cur));
            }
        }
        condition = map(std::move(condition));
    }

    std::vector<const RamNode*> getChildNodes() const override {
        auto res = RamIndexRelationSearch::getChildNodes();
        if (condition != nullptr) {
            res.push_back(condition.get());
        }
        return res;
    }

    RamIndexChoice* clone() const override {
        std::vector<std::unique_ptr<RamExpression>> resQueryPattern(queryPattern.size());
        for (size_t i = 0; i < queryPattern.size(); ++i) {
            if (nullptr != queryPattern[i]) {
                resQueryPattern[i] = std::unique_ptr<RamExpression>(queryPattern[i]->clone());
            }
        }
        RamIndexChoice* res = new RamIndexChoice(std::unique_ptr<RamRelationReference>(relationRef->clone()),
                getTupleId(), std::unique_ptr<RamCondition>(condition->clone()), std::move(resQueryPattern),
                std::unique_ptr<RamOperation>(getOperation().clone()), getProfileText());
        return res;
    }

protected:
    std::unique_ptr<RamCondition> condition;

    /** Check equality */
    bool equal(const RamNode& node) const override {
        assert(nullptr != dynamic_cast<const RamIndexChoice*>(&node));
        const auto& other = static_cast<const RamIndexChoice&>(node);
        return RamRelationSearch::equal(other) && equal_targets(queryPattern, other.queryPattern) &&
               getCondition() == other.getCondition();
    }
};

/** Types of aggregation functions */
enum AggregateFunction { MAX, MIN, COUNT, SUM };

/**
 * Index Aggregation
 */
class RamIndexAggregate : public RamIndexRelationSearch {
public:
    RamIndexAggregate(std::unique_ptr<RamOperation> nested, AggregateFunction fun,
            std::unique_ptr<RamRelationReference> relRef, std::unique_ptr<RamExpression> expression,
            std::unique_ptr<RamCondition> condition, std::vector<std::unique_ptr<RamExpression>> queryPattern,
            int ident)
            : RamIndexRelationSearch(std::move(relRef), ident, std::move(queryPattern), std::move(nested)),
              function(fun), expression(std::move(expression)), condition(std::move(condition)) {}

    /** Get condition */
    const RamCondition* getCondition() const {
        return condition.get();
    }

    /** Get aggregation function */
    AggregateFunction getFunction() const {
        return function;
    }

    /** Get target expression */
    const RamExpression* getExpression() const {
        return expression.get();
    }

    void print(std::ostream& os, int tabpos) const override {
        const RamRelation& rel = getRelation();
        os << times(" ", tabpos);
        os << "t" << getTupleId() << ".0=";
        switch (function) {
            case MIN:
                os << "MIN ";
                break;
            case MAX:
                os << "MAX ";
                break;
            case COUNT:
                os << "COUNT ";
                break;
            case SUM:
                os << "SUM ";
                break;
        }
        if (function != COUNT) {
            os << *expression << " ";
        }
        os << " SEARCH t" << getTupleId() << " ∈ " << getRelation().getName();
        bool first = true;
        os << " INDEX ";
        for (unsigned int i = 0; i < rel.getArity(); ++i) {
            if (queryPattern[i] != nullptr) {
                if (first) {
                    first = false;
                } else {
                    os << " and ";
                }
                os << "t" << getTupleId() << "." << rel.getArg(i) << "=" << *queryPattern[i];
            }
        }
        if (first) {
            os << "none";
        }
        if (condition != nullptr) {
            os << " WHERE " << *getCondition();
        }
        os << std::endl;
        RamIndexRelationSearch::print(os, tabpos + 1);
    }

    std::vector<const RamNode*> getChildNodes() const override {
        auto res = RamIndexRelationSearch::getChildNodes();
        if (expression != nullptr) {
            res.push_back(expression.get());
        }
        if (condition != nullptr) {
            res.push_back(condition.get());
        }
        return res;
    }

    RamIndexAggregate* clone() const override {
        std::vector<std::unique_ptr<RamExpression>> pattern;
        for (auto const& e : queryPattern) {
            pattern.push_back(std::unique_ptr<RamExpression>((e != nullptr) ? e->clone() : nullptr));
        }
        RamIndexAggregate* res = new RamIndexAggregate(std::unique_ptr<RamOperation>(getOperation().clone()),
                function, std::unique_ptr<RamRelationReference>(relationRef->clone()),
                expression == nullptr ? nullptr : std::unique_ptr<RamExpression>(expression->clone()),
                condition == nullptr ? nullptr : std::unique_ptr<RamCondition>(condition->clone()),
                std::move(pattern), getTupleId());
        return res;
    }

    void apply(const RamNodeMapper& map) override {
        RamIndexRelationSearch::apply(map);
        if (condition != nullptr) {
            condition = map(std::move(condition));
        }
        if (expression != nullptr) {
            expression = map(std::move(expression));
        }
    }

protected:
    /** Aggregation function */
    AggregateFunction function;

    /** Aggregation expression */
    std::unique_ptr<RamExpression> expression;

    /** Aggregation tuple condition */
    std::unique_ptr<RamCondition> condition;

    bool equal(const RamNode& node) const override {
        assert(nullptr != dynamic_cast<const RamIndexAggregate*>(&node));
        const auto& other = static_cast<const RamIndexAggregate&>(node);
        if (getCondition() != nullptr && other.getCondition() != nullptr &&
                *getCondition() != *other.getCondition()) {
            return false;
        }
        return RamIndexRelationSearch::equal(other) && getCondition() == other.getCondition() &&
               getFunction() == other.getFunction() && getExpression() == other.getExpression();
    }
};

/**
 * Aggregation
 */
class RamAggregate : public RamRelationSearch {
public:
    RamAggregate(std::unique_ptr<RamOperation> nested, AggregateFunction fun,
            std::unique_ptr<RamRelationReference> relRef, std::unique_ptr<RamExpression> expression,
            std::unique_ptr<RamCondition> condition, int ident)
            : RamRelationSearch(std::move(relRef), ident, std::move(nested)), function(fun),
              expression(std::move(expression)), condition(std::move(condition)) {}

    /** Get condition */
    const RamCondition* getCondition() const {
        return condition.get();
    }

    /** Get aggregation function */
    AggregateFunction getFunction() const {
        return function;
    }

    /** Get target expression */
    const RamExpression* getExpression() const {
        return expression.get();
    }

    void print(std::ostream& os, int tabpos) const override {
        os << times(" ", tabpos);
        os << "t" << getTupleId() << ".0=";
        switch (function) {
            case MIN:
                os << "MIN ";
                break;
            case MAX:
                os << "MAX ";
                break;
            case COUNT:
                os << "COUNT ";
                break;
            case SUM:
                os << "SUM ";
                break;
        }
        if (function != COUNT) {
            os << *expression << " ";
        }
        os << " FOR ALL t" << getTupleId() << " ∈ " << getRelation().getName();
        if (condition != nullptr) {
            os << " WHERE " << *getCondition();
        }
        os << std::endl;
        RamRelationSearch::print(os, tabpos + 1);
    }

    std::vector<const RamNode*> getChildNodes() const override {
        auto res = RamRelationSearch::getChildNodes();
        if (expression != nullptr) {
            res.push_back(expression.get());
        }
        if (condition != nullptr) {
            res.push_back(condition.get());
        }
        return res;
    }

    RamAggregate* clone() const override {
        RamAggregate* res = new RamAggregate(std::unique_ptr<RamOperation>(getOperation().clone()), function,
                std::unique_ptr<RamRelationReference>(relationRef->clone()),
                expression == nullptr ? nullptr : std::unique_ptr<RamExpression>(expression->clone()),
                condition == nullptr ? nullptr : std::unique_ptr<RamCondition>(condition->clone()),
                getTupleId());
        return res;
    }

    void apply(const RamNodeMapper& map) override {
        RamRelationSearch::apply(map);
        if (condition != nullptr) {
            condition = map(std::move(condition));
        }
        if (expression != nullptr) {
            expression = map(std::move(expression));
        }
    }

protected:
    /** Aggregation function */
    AggregateFunction function;

    /** Aggregation expression */
    std::unique_ptr<RamExpression> expression;

    /** Aggregation tuple condition */
    std::unique_ptr<RamCondition> condition;

    bool equal(const RamNode& node) const override {
        assert(nullptr != dynamic_cast<const RamAggregate*>(&node));
        const auto& other = static_cast<const RamAggregate&>(node);
        if (getCondition() != nullptr && other.getCondition() != nullptr &&
                *getCondition() != *other.getCondition()) {
            return false;
        }
        return RamRelationSearch::equal(other) && getCondition() == other.getCondition() &&
               getFunction() == other.getFunction() && getExpression() == other.getExpression();
    }
};

/**
 * Record lookup
 */
class RamUnpackRecord : public RamSearch {
public:
    RamUnpackRecord(
            std::unique_ptr<RamOperation> nested, int ident, int ref_level, size_t ref_pos, size_t arity)
            : RamSearch(ident, std::move(nested)), refLevel(ref_level), refPos(ref_pos), arity(arity) {}

    /** Get reference level */
    int getReferenceLevel() const {
        return refLevel;
    }

    /** Get reference position */
    std::size_t getReferencePosition() const {
        return refPos;
    }

    /** Get arity */
    std::size_t getArity() const {
        return arity;
    }

    void print(std::ostream& os, int tabpos) const override {
        os << times(" ", tabpos) << "UNPACK t" << refLevel << "." << refPos << " INTO t" << getTupleId()
           << std::endl;
        RamSearch::print(os, tabpos + 1);
    }

    RamUnpackRecord* clone() const override {
        RamUnpackRecord* res = new RamUnpackRecord(
                std::unique_ptr<RamOperation>(getOperation().clone()), getTupleId(), refLevel, refPos, arity);
        return res;
    }

protected:
    /** Level of the tuple containing record reference */
    const int refLevel;

    /** Position of the tuple containing record reference */
    const size_t refPos;

    /** Arity of the unpacked tuple */
    const size_t arity;

    bool equal(const RamNode& node) const override {
        assert(nullptr != dynamic_cast<const RamUnpackRecord*>(&node));
        const auto& other = static_cast<const RamUnpackRecord&>(node);
        return RamSearch::equal(other) && getReferencePosition() == other.getReferencePosition() &&
               getReferenceLevel() == other.getReferenceLevel() && getArity() == other.getArity();
    }
};

/**
 * Filter statement
 */
class RamFilter : public RamNestedOperation {
public:
    RamFilter(std::unique_ptr<RamCondition> cond, std::unique_ptr<RamOperation> nested,
            std::string profileText = "")
            : RamNestedOperation(std::move(nested), std::move(profileText)), condition(std::move(cond)) {}

    /** Get condition */
    const RamCondition& getCondition() const {
        return *condition;
    }

    void print(std::ostream& os, int tabpos) const override {
        os << times(" ", tabpos);
        os << "IF " << getCondition() << std::endl;
        RamNestedOperation::print(os, tabpos + 1);
    }

    std::vector<const RamNode*> getChildNodes() const override {
        auto res = RamNestedOperation::getChildNodes();
        res.push_back(condition.get());
        return res;
    }

    RamFilter* clone() const override {
        return new RamFilter(std::unique_ptr<RamCondition>(condition->clone()),
                std::unique_ptr<RamOperation>(getOperation().clone()), getProfileText());
    }

    void apply(const RamNodeMapper& map) override {
        RamNestedOperation::apply(map);
        condition = map(std::move(condition));
    }

protected:
    /**
     * Condition that is checked for each obtained tuple
     *
     * If condition is a nullptr, then no condition applies
     */
    std::unique_ptr<RamCondition> condition;

    bool equal(const RamNode& node) const override {
        assert(nullptr != dynamic_cast<const RamFilter*>(&node));
        const auto& other = static_cast<const RamFilter&>(node);
        return RamNestedOperation::equal(node) && getCondition() == other.getCondition();
    }
};

<<<<<<< HEAD

=======
>>>>>>> e8fe555c
/**
 * Break statement
 */
class RamBreak : public RamNestedOperation {
public:
    RamBreak(std::unique_ptr<RamCondition> cond, std::unique_ptr<RamOperation> nested,
            std::string profileText = "")
            : RamNestedOperation(std::move(nested), std::move(profileText)), condition(std::move(cond)) {}

    /** Get break condition */
    const RamCondition& getCondition() const {
        return *condition;
    }

    void print(std::ostream& os, int tabpos) const override {
        os << times(" ", tabpos);
        os << "IF " << getCondition() << " BREAK" << std::endl;
        RamNestedOperation::print(os, tabpos);
    }

    std::vector<const RamNode*> getChildNodes() const override {
        auto res = RamNestedOperation::getChildNodes();
        res.push_back(condition.get());
        return res;
    }

    RamBreak* clone() const override {
        return new RamBreak(std::unique_ptr<RamCondition>(condition->clone()),
                std::unique_ptr<RamOperation>(getOperation().clone()), getProfileText());
    }

    void apply(const RamNodeMapper& map) override {
        RamNestedOperation::apply(map);
        condition = map(std::move(condition));
    }

protected:
    /**
     * Condition that is checked for each obtained tuple
     *
     * If condition is a nullptr, then no condition applies
     */
    std::unique_ptr<RamCondition> condition;

    bool equal(const RamNode& node) const override {
        assert(nullptr != dynamic_cast<const RamBreak*>(&node));
        const auto& other = static_cast<const RamBreak&>(node);
        return RamNestedOperation::equal(node) && getCondition() == other.getCondition();
    }
};

/** Projection */
class RamProject : public RamOperation {
public:
    RamProject(std::unique_ptr<RamRelationReference> relRef,
            std::vector<std::unique_ptr<RamExpression>> expressions)
            : RamOperation(), relationRef(std::move(relRef)), expressions(std::move(expressions)) {}

    /** Get relation */
    const RamRelation& getRelation() const {
        return *relationRef->get();
    }

    /** Get expressions */
    std::vector<RamExpression*> getValues() const {
        return toPtrVector(expressions);
    }

    void print(std::ostream& os, int tabpos) const override {
        os << times(" ", tabpos);
        os << "PROJECT (" << join(expressions, ", ", print_deref<std::unique_ptr<RamExpression>>())
           << ") INTO " << getRelation().getName() << std::endl;
    }

    std::vector<const RamNode*> getChildNodes() const override {
        std::vector<const RamNode*> res;
        res.push_back(relationRef.get());
        for (const auto& cur : expressions) {
            res.push_back(cur.get());
        }
        return res;
    }

    RamProject* clone() const override {
        std::vector<std::unique_ptr<RamExpression>> newValues;
        for (auto& cur : expressions) {
            newValues.emplace_back(cur->clone());
        }
        RamProject* res = new RamProject(
                std::unique_ptr<RamRelationReference>(relationRef->clone()), std::move(newValues));
        return res;
    }

    void apply(const RamNodeMapper& map) override {
        relationRef = map(std::move(relationRef));
        for (auto& cur : expressions) {
            cur = map(std::move(cur));
        }
    }

protected:
    /** Relation */
    std::unique_ptr<RamRelationReference> relationRef;

    /* Values for projection */
    std::vector<std::unique_ptr<RamExpression>> expressions;

    bool equal(const RamNode& node) const override {
        assert(nullptr != dynamic_cast<const RamProject*>(&node));
        const auto& other = static_cast<const RamProject&>(node);
        return getRelation() == other.getRelation() && equal_targets(expressions, other.expressions);
    }
};

/** A statement for returning from a ram subroutine */
class RamReturnValue : public RamOperation {
public:
    RamReturnValue(std::vector<std::unique_ptr<RamExpression>> vals)
            : RamOperation(), expressions(std::move(vals)) {}

    void print(std::ostream& os, int tabpos) const override {
        os << times(" ", tabpos);
        os << "RETURN (";
        for (auto val : getValues()) {
            if (val == nullptr) {
                os << "_";
            } else {
                val->print(os);
            }

            if (val != *(getValues().end() - 1)) {
                os << ", ";
            }
        }
        os << ")" << std::endl;
    }

    std::vector<RamExpression*> getValues() const {
        return toPtrVector(expressions);
    }

    /** Obtain list of child nodes */
    std::vector<const RamNode*> getChildNodes() const override {
        std::vector<const RamNode*> res;
        for (const auto& cur : expressions) {
            if (cur != nullptr) {
                res.push_back(cur.get());
            }
        }
        return res;
    }

    RamReturnValue* clone() const override {
        std::vector<std::unique_ptr<RamExpression>> newValues;
        for (auto& cur : expressions) {
            if (cur != nullptr) {
                newValues.emplace_back(cur->clone());
            } else {
                newValues.push_back(nullptr);
            }
        }
        return new RamReturnValue(std::move(newValues));
    }

    void apply(const RamNodeMapper& map) override {
        for (auto& cur : expressions) {
            if (cur != nullptr) {
                cur = map(std::move(cur));
            }
        }
    }

protected:
    std::vector<std::unique_ptr<RamExpression>> expressions;

    bool equal(const RamNode& node) const override {
        assert(nullptr != dynamic_cast<const RamReturnValue*>(&node));
        const auto& other = static_cast<const RamReturnValue&>(node);
        return equal_targets(expressions, other.expressions);
    }
};

}  // namespace souffle<|MERGE_RESOLUTION|>--- conflicted
+++ resolved
@@ -763,10 +763,6 @@
     }
 };
 
-<<<<<<< HEAD
-
-=======
->>>>>>> e8fe555c
 /**
  * Break statement
  */
